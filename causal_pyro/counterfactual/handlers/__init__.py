--- conflicted
+++ resolved
@@ -1,82 +1,6 @@
-<<<<<<< HEAD
-from typing import Any, Dict, TypeVar
-
-import pyro
-
-from causal_pyro.counterfactual.handlers.ambiguity import FactualConditioningMessenger
-from causal_pyro.counterfactual.ops import split
-from causal_pyro.indexed.handlers import IndexPlatesMessenger
-from causal_pyro.indexed.ops import get_index_plates
-from causal_pyro.interventional.ops import intervene
-
-T = TypeVar("T")
-
-
-class BaseCounterfactualMessenger(FactualConditioningMessenger):
-    """
-    Base class for counterfactual handlers.
-    """
-
-    @staticmethod
-    def _pyro_intervene(msg: Dict[str, Any]) -> None:
-        msg["stop"] = True
-        if msg["args"][1] is not None:
-            obs, acts = msg["args"][0], msg["args"][1]
-            acts = acts(obs) if callable(acts) else acts
-            acts = (acts,) if not isinstance(acts, tuple) else acts
-            msg["value"] = split(obs, acts, name=msg["name"], **msg["kwargs"])
-            msg["done"] = True
-
-
-class SingleWorldCounterfactual(BaseCounterfactualMessenger):
-    """
-    Trivial counterfactual handler that returns the intervened value.
-    """
-
-    @pyro.poutine.block(hide_types=["intervene"])
-    def _pyro_split(self, msg: Dict[str, Any]) -> None:
-        obs, acts = msg["args"]
-        msg["value"] = intervene(obs, acts[-1], **msg["kwargs"])
-        msg["done"] = True
-        msg["stop"] = True
-
-
-class SingleWorldFactual(BaseCounterfactualMessenger):
-    """
-    Trivial counterfactual handler that returns the observed value.
-    """
-
-    @staticmethod
-    def _pyro_split(msg: Dict[str, Any]) -> None:
-        obs, _ = msg["args"]
-        msg["value"] = obs
-        msg["done"] = True
-        msg["stop"] = True
-
-
-class MultiWorldCounterfactual(IndexPlatesMessenger, BaseCounterfactualMessenger):
-    default_name: str = "intervened"
-
-    @classmethod
-    def _pyro_split(cls, msg: Dict[str, Any]) -> None:
-        name = msg["name"] if msg["name"] is not None else cls.default_name
-        index_plates = get_index_plates()
-        if name in index_plates:
-            name = f"{name}_{len(index_plates)}"
-        msg["kwargs"]["name"] = msg["name"] = name
-
-
-class TwinWorldCounterfactual(IndexPlatesMessenger, BaseCounterfactualMessenger):
-    default_name: str = "intervened"
-
-    @classmethod
-    def _pyro_split(cls, msg: Dict[str, Any]) -> None:
-        msg["kwargs"]["name"] = msg["name"] = cls.default_name
-=======
 from .counterfactual import (  # noqa: F401
     MultiWorldCounterfactual,
     SingleWorldCounterfactual,
     SingleWorldFactual,
     TwinWorldCounterfactual,
-)
->>>>>>> 48613afa
+)