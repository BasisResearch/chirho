--- conflicted
+++ resolved
@@ -1,8 +1,3 @@
-<<<<<<< HEAD
-from typing import Any, Dict, Optional, Union
-
-import pyro
-=======
 from typing import Any, Dict, Optional
 
 from causal_pyro.counterfactual.conditioning import (
@@ -12,28 +7,9 @@
 )
 from causal_pyro.counterfactual.internals import IndexPlatesMessenger
 from causal_pyro.primitives import IndexSet, scatter
->>>>>>> 5e4115fd
-
-from causal_pyro.counterfactual.conditioning import (
-    AmbiguousConditioningReparam,
-    AmbiguousConditioningStrategy,
-    AutoFactualConditioning,
-)
-from causal_pyro.counterfactual.internals import IndexPlatesMessenger, add_indices
-from causal_pyro.primitives import IndexSet, join, merge
-
-<<<<<<< HEAD
-
-CondStrategy = Union[
-    Dict[str, AmbiguousConditioningReparam],
-    AmbiguousConditioningStrategy
-]
 
 
-class BaseCounterfactual(pyro.poutine.reparam_messenger.ReparamMessenger):
-=======
 class BaseCounterfactual(AmbiguousConditioningReparamMessenger):
->>>>>>> 5e4115fd
     """
     Base class for counterfactual handlers.
     """
@@ -66,36 +42,6 @@
 
 
 class MultiWorldCounterfactual(IndexPlatesMessenger, BaseCounterfactual):
-<<<<<<< HEAD
-    def _pyro_post_intervene(self, msg):
-        obs, act = msg["args"][0], msg["value"]
-        event_dim = msg["kwargs"].setdefault("event_dim", 0)
-        if msg["name"] is None:
-            msg["name"] = "__intervention__"
-        if msg["name"] in self.plates:
-            msg["name"] = f"{msg['name']}_{self.first_available_dim}"
-        name = msg["name"]
-
-        obs_indices = IndexSet(**{name: {0}})
-        act_indices = IndexSet(**{name: {1}})
-        add_indices(join(obs_indices, act_indices))
-
-        msg["value"] = merge({obs_indices: obs, act_indices: act}, event_dim=event_dim)
-
-
-class TwinWorldCounterfactual(IndexPlatesMessenger, BaseCounterfactual):
-    def _pyro_post_intervene(self, msg):
-        obs, act = msg["args"][0], msg["value"]
-        event_dim = msg["kwargs"].setdefault("event_dim", 0)
-        # disregard the name
-        name = "__intervention__"
-
-        obs_indices = IndexSet(**{name: {0}})
-        act_indices = IndexSet(**{name: {1}})
-        add_indices(join(obs_indices, act_indices))
-
-        msg["value"] = merge({obs_indices: obs, act_indices: act}, event_dim=event_dim)
-=======
     def _pyro_post_intervene(self, msg):
         obs, act = msg["args"][0], msg["value"]
         event_dim = msg["kwargs"].setdefault("event_dim", 0)
@@ -127,5 +73,4 @@
                 IndexSet(**{name: {1}}): act,
             },
             event_dim=event_dim,
-        )
->>>>>>> 5e4115fd
+        )