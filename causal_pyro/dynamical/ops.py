import functools
from typing import (
<<<<<<< HEAD
    TYPE_CHECKING,
    Any,
=======
>>>>>>> bbd3cbc1
    Callable,
    FrozenSet,
    Generic,
<<<<<<< HEAD
    Hashable,
    List,
    Mapping,
    Optional,
=======
>>>>>>> bbd3cbc1
    Protocol,
    TypeVar,
    Union,
    runtime_checkable,
)

<<<<<<< HEAD
if TYPE_CHECKING:
    from .handlers import DynamicInterruption, PointInterruption, Interruption

import functools

=======
>>>>>>> bbd3cbc1
import pyro
import torch

S = TypeVar("S")
T = TypeVar("T")


class State(Generic[T]):
    def __init__(self, **values: T):
        self.__dict__["_values"] = {}
        for k, v in values.items():
            setattr(self, k, v)

    @property
<<<<<<< HEAD
    def var_order(self):
        return tuple(sorted(self.keys))

    @property
    def keys(self) -> Set[str]:
=======
    def keys(self) -> FrozenSet[str]:
>>>>>>> bbd3cbc1
        return frozenset(self.__dict__["_values"].keys())

    def __repr__(self) -> str:
        return f"State({self.__dict__['_values']})"

    def __str__(self) -> str:
        return f"State({self.__dict__['_values']})"

    def __setattr__(self, __name: str, __value: T) -> None:
        self.__dict__["_values"][__name] = __value

    def __getattr__(self, __name: str) -> T:
        if __name in self.__dict__["_values"]:
            return self.__dict__["_values"][__name]
        else:
            raise AttributeError(f"{__name} not in {self.__dict__['_values']}")

    # TODO doesn't allow for explicitly handling mismatched keys.
    # def __sub__(self, other: 'State[T]') -> 'State[T]':
    #     # TODO throw errors if keys don't match, or if shapes don't match...but that should be the job of traj?
    #     return State(**{k: getattr(self, k) - getattr(other, k) for k in self.keys})

    def subtract_shared_variables(self, other: "State[T]"):
        shared_keys = self.keys.intersection(other.keys)
        return State(**{k: getattr(self, k) - getattr(other, k) for k in shared_keys})

    def l2(self) -> torch.Tensor:
        """
        Compute the L2 norm of the state. This is useful e.g. after taking the difference between two states.
        :return: The L2 norm of the vectorized state.
        """
        return torch.sqrt(
            torch.sum(
                torch.square(torch.tensor(*[getattr(self, k) for k in self.keys]))
            )
        )

    def trajectorify(self) -> "Trajectory[T]":
        ret = Trajectory(**{k: torch.unsqueeze(getattr(self, k), 0) for k in self.keys})
        return ret


# TODO AZ - this differentiation needs to go away probably...this is useful for us during dev to be clear about when
#  we expect multiple vs. a single state in the vectors, but it's likely confusing/not useful for the user? Maybe,
#  maybe not. If we do keep it we need more explicit guarantees that the State won't have more than a single entry?
class Trajectory(State[T]):
    def __init__(self, **values: T):
        super().__init__(**values)

    def __getitem__(self, key: Union[int, slice]) -> Union[State[T], "Trajectory[T]"]:
        if isinstance(key, str):
            raise ValueError(
<<<<<<< HEAD
                "Trajectory does not support string indexing, use getattr instead if you want to access a specific "
                "state variable."
=======
                "Trajectory does not support string indexing, use getattr instead if you want to access \
                    a specific state variable."
>>>>>>> bbd3cbc1
            )

        item: Union[State[T], Trajectory[T]] = (
            State() if isinstance(key, int) else Trajectory()
        )
        for k, v in self.__dict__["_values"].items():
            setattr(item, k, v[key])
        return item


@runtime_checkable
class Dynamics(Protocol[S, T]):
    diff: Callable[[State[S], State[S]], T]


@functools.singledispatch
def simulate_span(
    dynamics: Dynamics[S, T],
    curr_state: State[T],
    timespan,
    event_fn: Optional[Callable[[torch.tensor, torch.tensor], torch.tensor]] = None,
    **kwargs,
) -> Trajectory[T]:
    """
    Simulate a fixed timespan of a dynamical system.
    """
    raise NotImplementedError(
        f"simulate_span not implemented for type {type(dynamics)}"
    )


@functools.singledispatch
@pyro.poutine.runtime.effectful(type="apply_interruptions")
def apply_interruptions(
    dynamics: Dynamics[S, T],
    start_state: State[T]
) -> Tuple[Dynamics[S, T], State[T]]:
    """
    Apply the effects of an interruption to a dynamical system.
    """
    # Default is to do nothing.
    return dynamics, start_state


@functools.singledispatch
def simulate_to_interruption(
    dynamics: Dynamics[S, T],
    start_state: State[T],
    timespan,  # The first element of timespan is assumed to be the starting time.
    *,
    next_static_interruption: Optional["PointInterruption"] = None,
    dynamic_interruptions: Optional[List["DynamicInterruption"]] = None,
    **kwargs,
) -> Tuple[Trajectory[T], Tuple["Interruption", ...], float, State[T]]:
    """
    Simulate a dynamical system until the next interruption. Return the state at the requested time points, and
     a collection of interruptions that ended the simulation (this will usually just be a single interruption).
    This will be either one of the passed dynamic interruptions or the next static interruption, whichever comes
     first.
    :returns: the state at the requested time points, the interruption that ended the simulation, the time at which
     the simulation ended, and the end state. The initial trajectory object does not include state measurements at
     the end-point.
    """
    raise NotImplementedError(
        f"simulate_to_interruption not implemented for type {type(dynamics)}"
    )


@functools.singledispatch
def concatenate(*inputs):
    """
    Concatenate multiple inputs of type T into a single output of type T.
    """
    raise NotImplementedError(f"concatenate not implemented for type {type(inputs[0])}")


@concatenate.register
def trajectory_concatenate(*trajectories: Trajectory) -> Trajectory[T]:
    """
    Concatenate multiple trajectories into a single trajectory.
    """
    full_trajectory: Trajectory[T] = Trajectory()
    for trajectory in trajectories:
        for k in trajectory.keys:
            if k not in full_trajectory.keys:
                setattr(full_trajectory, k, getattr(trajectory, k))
            else:
                setattr(
                    full_trajectory,
                    k,
                    torch.cat([getattr(full_trajectory, k), getattr(trajectory, k)]),
                )
    return full_trajectory


@functools.singledispatch
def simulate(
    dynamics: Dynamics[S, T], initial_state: State[T], timespan, **kwargs
) -> Trajectory[T]:
    """
    Simulate a dynamical system.
    """
    raise NotImplementedError(f"simulate not implemented for type {type(dynamics)}")<|MERGE_RESOLUTION|>--- conflicted
+++ resolved
@@ -1,34 +1,26 @@
-import functools
 from typing import (
-<<<<<<< HEAD
     TYPE_CHECKING,
     Any,
-=======
->>>>>>> bbd3cbc1
     Callable,
     FrozenSet,
     Generic,
-<<<<<<< HEAD
     Hashable,
     List,
     Mapping,
     Optional,
-=======
->>>>>>> bbd3cbc1
     Protocol,
+    Set,
+    Tuple,
     TypeVar,
     Union,
     runtime_checkable,
 )
 
-<<<<<<< HEAD
 if TYPE_CHECKING:
     from .handlers import DynamicInterruption, PointInterruption, Interruption
 
 import functools
 
-=======
->>>>>>> bbd3cbc1
 import pyro
 import torch
 
@@ -43,15 +35,11 @@
             setattr(self, k, v)
 
     @property
-<<<<<<< HEAD
     def var_order(self):
         return tuple(sorted(self.keys))
 
     @property
-    def keys(self) -> Set[str]:
-=======
     def keys(self) -> FrozenSet[str]:
->>>>>>> bbd3cbc1
         return frozenset(self.__dict__["_values"].keys())
 
     def __repr__(self) -> str:
@@ -104,13 +92,8 @@
     def __getitem__(self, key: Union[int, slice]) -> Union[State[T], "Trajectory[T]"]:
         if isinstance(key, str):
             raise ValueError(
-<<<<<<< HEAD
                 "Trajectory does not support string indexing, use getattr instead if you want to access a specific "
                 "state variable."
-=======
-                "Trajectory does not support string indexing, use getattr instead if you want to access \
-                    a specific state variable."
->>>>>>> bbd3cbc1
             )
 
         item: Union[State[T], Trajectory[T]] = (
@@ -126,6 +109,7 @@
     diff: Callable[[State[S], State[S]], T]
 
 
+# noinspection PyUnusedLocal
 @functools.singledispatch
 def simulate_span(
     dynamics: Dynamics[S, T],
@@ -155,6 +139,7 @@
     return dynamics, start_state
 
 
+# noinspection PyUnusedLocal
 @functools.singledispatch
 def simulate_to_interruption(
     dynamics: Dynamics[S, T],
@@ -206,6 +191,7 @@
     return full_trajectory
 
 
+# noinspection PyUnusedLocal
 @functools.singledispatch
 def simulate(
     dynamics: Dynamics[S, T], initial_state: State[T], timespan, **kwargs
