--- conflicted
+++ resolved
@@ -1,4 +1,3 @@
-<<<<<<< HEAD
 import logging
 
 import pyro
@@ -10,18 +9,9 @@
 from causal_pyro.dynamical.handlers import (
     ODEDynamics,
     PointInterruption,
-    PointIntervention,
-    simulate,
+    PointIntervention
 )
 from causal_pyro.dynamical.ops import State, Trajectory, simulate
-=======
-import pyro
-import torch
-from pyro.distributions import Normal, constraints
-
-from causal_pyro.dynamical.handlers import ODEDynamics
-from causal_pyro.dynamical.ops import State, Trajectory
->>>>>>> bbd3cbc1
 
 
 class SimpleSIRDynamics(ODEDynamics):
