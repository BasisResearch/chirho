import logging
from contextlib import ExitStack

import pyro
import pytest
import torch
from pyro.infer.autoguide import AutoMultivariateNormal

from chirho.dynamical.handlers import (
    NonInterruptingPointObservationArray,
    PointObservation,
    SimulatorEventLoop,
)
from chirho.dynamical.ops import State, simulate
<<<<<<< HEAD
from chirho.dynamical.ops.ODE.backends import TorchDiffEq
=======
from chirho.dynamical.ops.ODE.solvers import TorchDiffEq
>>>>>>> e3f4ce06

from .dynamical_fixtures import (
    UnifiedFixtureDynamics,
    bayes_sir_model,
    check_trajectories_match,
)

pyro.settings.set(module_local_params=True)

logger = logging.getLogger(__name__)

# Global variables for tests
init_state = State(S=torch.tensor(1.0), I=torch.tensor(2.0), R=torch.tensor(3.3))
tspan = torch.tensor([0.0, 1.0, 2.0, 3.0, 4.0])


def run_svi_inference(model, n_steps=10, verbose=False, lr=0.03, **model_kwargs):
    guide = AutoMultivariateNormal(model)
    elbo = pyro.infer.Trace_ELBO()(model, guide)
    # initialize parameters
    elbo(**model_kwargs)
    adam = torch.optim.Adam(elbo.parameters(), lr=lr)
    # Do gradient steps
    for step in range(1, n_steps + 1):
        adam.zero_grad()
        loss = elbo(**model_kwargs)
        loss.backward()
        adam.step()
        if (step % 250 == 0) or (step == 1) & verbose:
            print("[iteration %04d] loss: %.4f" % (step, loss))
    return guide


@pytest.mark.parametrize("model", [UnifiedFixtureDynamics()])
def test_multiple_point_observations(model):
    """
    Tests if multiple PointObservation handlers can be composed.
    """
    S_obs = torch.tensor(10.0)
    data1 = {"S_obs": S_obs}
    data2 = {"I_obs": torch.tensor(5.0), "R_obs": torch.tensor(5.0)}
    with SimulatorEventLoop():
        with PointObservation(time=3.1, data=data2):
            with PointObservation(time=2.9, data=data1):
<<<<<<< HEAD
                result = simulate(model, init_state, tspan, backend=TorchDiffEq())
=======
                result = simulate(model, init_state, tspan, solver=TorchDiffEq())
>>>>>>> e3f4ce06

    assert result.S.shape[0] == 5
    assert result.I.shape[0] == 5
    assert result.R.shape[0] == 5


def _get_compatible_observations(obs_handler, time, data):
    """
    Returns a list of compatible observations for the given observation handler.
    """
    # AZ - Not using dispatcher here b/c obs_handler is a class not an instance of a class.
    if obs_handler is PointObservation:
        return PointObservation(time=time, data=data)
    elif obs_handler is NonInterruptingPointObservationArray:
        # Just make make a two element observation array.
        return NonInterruptingPointObservationArray(
            times=torch.tensor([time, time + 0.1]),
            data={k: torch.tensor([v, v]) for k, v in data.items()},
        )


@pytest.mark.parametrize("model", [UnifiedFixtureDynamics()])
@pytest.mark.parametrize(
    "obs_handler", [PointObservation, NonInterruptingPointObservationArray]
)
def test_log_prob_exists(model, obs_handler):
    """
    Tests if the log_prob exists at the observed site.
    """
    S_obs = torch.tensor(10.0)
    data = {"S_obs": S_obs}
    with pyro.poutine.trace() as tr:
        with SimulatorEventLoop():
            with _get_compatible_observations(obs_handler, time=2.9, data=data):
<<<<<<< HEAD
                simulate(model, init_state, tspan, backend=TorchDiffEq())
=======
                simulate(model, init_state, tspan, solver=TorchDiffEq())
>>>>>>> e3f4ce06

    assert isinstance(tr.trace.log_prob_sum(), torch.Tensor), "No log_prob found!"


@pytest.mark.parametrize("model", [UnifiedFixtureDynamics()])
@pytest.mark.parametrize(
    "obs_handler", [PointObservation, NonInterruptingPointObservationArray]
)
def test_tspan_collision(model, obs_handler):
    """
    Tests if observation times that intersect with tspan do not raise an error or create
    shape mismatches.
    """
    S_obs = torch.tensor(10.0)
    data = {"S_obs": S_obs}
    with SimulatorEventLoop():
        with _get_compatible_observations(obs_handler, time=tspan[1], data=data):
<<<<<<< HEAD
            result = simulate(model, init_state, tspan, backend=TorchDiffEq())
=======
            result = simulate(model, init_state, tspan, solver=TorchDiffEq())
>>>>>>> e3f4ce06

    assert result.S.shape[0] == 5
    assert result.I.shape[0] == 5
    assert result.R.shape[0] == 5


@pytest.mark.parametrize("model", [bayes_sir_model])
@pytest.mark.parametrize(
    "obs_handler", [PointObservation, NonInterruptingPointObservationArray]
)
def test_svi_composition_test_one(model, obs_handler):
    data1 = {
        "S_obs": torch.tensor(10.0),
        "I_obs": torch.tensor(5.0),
        "R_obs": torch.tensor(5.0),
    }

    class ConditionedSIR(pyro.nn.PyroModule):
        def forward(self):
            sir = model()
            with SimulatorEventLoop():
                with _get_compatible_observations(obs_handler, time=2.9, data=data1):
<<<<<<< HEAD
                    traj = simulate(sir, init_state, tspan, backend=TorchDiffEq())
=======
                    traj = simulate(sir, init_state, tspan, solver=TorchDiffEq())
>>>>>>> e3f4ce06
            return traj

    conditioned_sir = ConditionedSIR()

    guide = run_svi_inference(conditioned_sir)

    assert guide is not None


@pytest.mark.parametrize("model", [UnifiedFixtureDynamics()])
def test_interrupting_and_non_interrupting_observation_array_equivalence(model):
    S_obs = torch.tensor([10.0, 5.0, 3.0])
    I_obs = torch.tensor([1.0, 4.0, 4.0])
    R_obs = torch.tensor([0.0, 1.0, 3.0])
    data = dict(
        S_obs=S_obs,
        I_obs=I_obs,
        R_obs=R_obs,
    )
    times = torch.tensor([1.5, 2.9, 3.2])

    with pyro.poutine.trace() as tr1:
        with SimulatorEventLoop():
            with PointObservation(
                time=times[1].item(), data={k: v[1] for k, v in data.items()}
            ):
                with PointObservation(
                    time=times[0].item(), data={k: v[0] for k, v in data.items()}
                ):
                    with PointObservation(
                        time=times[2].item(), data={k: v[2] for k, v in data.items()}
                    ):
                        interrupting_ret = simulate(
<<<<<<< HEAD
                            model, init_state, tspan, backend=TorchDiffEq()
=======
                            model, init_state, tspan, solver=TorchDiffEq()
>>>>>>> e3f4ce06
                        )

    with pyro.poutine.trace() as tr2:
        with SimulatorEventLoop():
            with NonInterruptingPointObservationArray(times=times, data=data):
                non_interrupting_ret = simulate(
<<<<<<< HEAD
                    model, init_state, tspan, backend=TorchDiffEq()
=======
                    model, init_state, tspan, solver=TorchDiffEq()
>>>>>>> e3f4ce06
                )

    assert check_trajectories_match(interrupting_ret, non_interrupting_ret)

    assert torch.isclose(tr1.trace.log_prob_sum(), tr2.trace.log_prob_sum())


@pytest.mark.parametrize("model", [UnifiedFixtureDynamics()])
@pytest.mark.parametrize("init_state", [init_state])
@pytest.mark.parametrize("tspan", [tspan])
def test_point_observation_at_tspan_start_excepts(model, init_state, tspan):
    """
    This test requires that we raise an explicit exception when a PointObservation occurs at the beginning of the tspan.
    This occurs right now due to an undiagnosed error, so this test is a stand-in until that can be fixed.
    """

    with SimulatorEventLoop():
        with pytest.raises(ValueError, match="occurred at the start of the timespan"):
            with PointObservation(time=tspan[0], data={"S_obs": torch.tensor(10.0)}):
<<<<<<< HEAD
                simulate(model, init_state, tspan, backend=TorchDiffEq())
=======
                simulate(model, init_state, tspan, solver=TorchDiffEq())
>>>>>>> e3f4ce06


@pytest.mark.parametrize("model", [bayes_sir_model])
def test_svi_composition_test_multi_point_obs(model):
    data1 = {
        "S_obs": torch.tensor(10.0),
        "I_obs": torch.tensor(5.0),
        "R_obs": torch.tensor(5.0),
    }
    data2 = {
        "S_obs": torch.tensor(8.0),
        "I_obs": torch.tensor(6.0),
        "R_obs": torch.tensor(6.0),
    }

    data = dict()
    data[0] = [torch.tensor(0.1), data1]
    data[1] = [torch.tensor(3.1), data2]

    class ConditionedSIR(pyro.nn.PyroModule):
        def forward(self):
            sir = model()
            observation_managers = []
            for obs in data.values():
                obs_time = obs[0].item()
                obs_data = obs[1]
                observation_managers.append(PointObservation(obs_time, obs_data))
            with SimulatorEventLoop():
                with ExitStack() as stack:
                    for manager in observation_managers:
                        stack.enter_context(manager)
<<<<<<< HEAD
                    traj = simulate(sir, init_state, tspan, backend=TorchDiffEq())
=======
                    traj = simulate(sir, init_state, tspan, solver=TorchDiffEq())
>>>>>>> e3f4ce06
            return traj

    conditioned_sir = ConditionedSIR()

    guide = run_svi_inference(conditioned_sir)

    assert guide is not None


@pytest.mark.parametrize("model", [bayes_sir_model])
def test_svi_composition_vectorized_obs(model):
    times = torch.tensor([0.1, 1.5, 2.3, 3.1])
    data = {
        "S_obs": torch.tensor([10.0, 8.0, 5.0, 3.0]),
        "I_obs": torch.tensor([1.0, 2.0, 5.0, 7.0]),
        "R_obs": torch.tensor([0.0, 1.0, 2.0, 3.0]),
    }

    class ConditionedSIR(pyro.nn.PyroModule):
        def forward(self):
            sir = model()
            with SimulatorEventLoop():
                with NonInterruptingPointObservationArray(times=times, data=data):
<<<<<<< HEAD
                    traj = simulate(sir, init_state, tspan, backend=TorchDiffEq())
=======
                    traj = simulate(sir, init_state, tspan, solver=TorchDiffEq())
>>>>>>> e3f4ce06
            return traj

    conditioned_sir = ConditionedSIR()

    guide = run_svi_inference(conditioned_sir)

    assert guide is not None


@pytest.mark.parametrize("use_event_loop", [True, False])
def test_simulate_persistent_pyrosample(use_event_loop):
    class RandBetaUnifiedFixtureDynamics(UnifiedFixtureDynamics):
        @pyro.nn.PyroSample
        def beta(self):
            return pyro.distributions.Beta(1, 1)

        def diff(self, dX: State[torch.Tensor], X: State[torch.Tensor]):
            super().diff(dX, X)
            assert torch.allclose(self.beta, self.beta)

    model = RandBetaUnifiedFixtureDynamics()

    if not use_event_loop:
<<<<<<< HEAD
        result = simulate(model, init_state, tspan, backend=TorchDiffEq())
=======
        result = simulate(model, init_state, tspan, solver=TorchDiffEq())
>>>>>>> e3f4ce06
    else:
        S_obs = torch.tensor(10.0)
        data1 = {"S_obs": S_obs}
        data2 = {"I_obs": torch.tensor(5.0), "R_obs": torch.tensor(5.0)}
        with SimulatorEventLoop():
            with PointObservation(time=3.1, data=data2):
                with PointObservation(time=2.9, data=data1):
<<<<<<< HEAD
                    result = simulate(model, init_state, tspan, backend=TorchDiffEq())
=======
                    result = simulate(model, init_state, tspan, solver=TorchDiffEq())
>>>>>>> e3f4ce06

    assert result.S.shape[0] == 5
    assert result.I.shape[0] == 5
    assert result.R.shape[0] == 5<|MERGE_RESOLUTION|>--- conflicted
+++ resolved
@@ -12,11 +12,7 @@
     SimulatorEventLoop,
 )
 from chirho.dynamical.ops import State, simulate
-<<<<<<< HEAD
-from chirho.dynamical.ops.ODE.backends import TorchDiffEq
-=======
 from chirho.dynamical.ops.ODE.solvers import TorchDiffEq
->>>>>>> e3f4ce06
 
 from .dynamical_fixtures import (
     UnifiedFixtureDynamics,
@@ -61,11 +57,7 @@
     with SimulatorEventLoop():
         with PointObservation(time=3.1, data=data2):
             with PointObservation(time=2.9, data=data1):
-<<<<<<< HEAD
-                result = simulate(model, init_state, tspan, backend=TorchDiffEq())
-=======
                 result = simulate(model, init_state, tspan, solver=TorchDiffEq())
->>>>>>> e3f4ce06
 
     assert result.S.shape[0] == 5
     assert result.I.shape[0] == 5
@@ -100,11 +92,7 @@
     with pyro.poutine.trace() as tr:
         with SimulatorEventLoop():
             with _get_compatible_observations(obs_handler, time=2.9, data=data):
-<<<<<<< HEAD
-                simulate(model, init_state, tspan, backend=TorchDiffEq())
-=======
                 simulate(model, init_state, tspan, solver=TorchDiffEq())
->>>>>>> e3f4ce06
 
     assert isinstance(tr.trace.log_prob_sum(), torch.Tensor), "No log_prob found!"
 
@@ -122,11 +110,7 @@
     data = {"S_obs": S_obs}
     with SimulatorEventLoop():
         with _get_compatible_observations(obs_handler, time=tspan[1], data=data):
-<<<<<<< HEAD
-            result = simulate(model, init_state, tspan, backend=TorchDiffEq())
-=======
             result = simulate(model, init_state, tspan, solver=TorchDiffEq())
->>>>>>> e3f4ce06
 
     assert result.S.shape[0] == 5
     assert result.I.shape[0] == 5
@@ -149,11 +133,7 @@
             sir = model()
             with SimulatorEventLoop():
                 with _get_compatible_observations(obs_handler, time=2.9, data=data1):
-<<<<<<< HEAD
-                    traj = simulate(sir, init_state, tspan, backend=TorchDiffEq())
-=======
                     traj = simulate(sir, init_state, tspan, solver=TorchDiffEq())
->>>>>>> e3f4ce06
             return traj
 
     conditioned_sir = ConditionedSIR()
@@ -187,22 +167,14 @@
                         time=times[2].item(), data={k: v[2] for k, v in data.items()}
                     ):
                         interrupting_ret = simulate(
-<<<<<<< HEAD
-                            model, init_state, tspan, backend=TorchDiffEq()
-=======
                             model, init_state, tspan, solver=TorchDiffEq()
->>>>>>> e3f4ce06
                         )
 
     with pyro.poutine.trace() as tr2:
         with SimulatorEventLoop():
             with NonInterruptingPointObservationArray(times=times, data=data):
                 non_interrupting_ret = simulate(
-<<<<<<< HEAD
-                    model, init_state, tspan, backend=TorchDiffEq()
-=======
                     model, init_state, tspan, solver=TorchDiffEq()
->>>>>>> e3f4ce06
                 )
 
     assert check_trajectories_match(interrupting_ret, non_interrupting_ret)
@@ -222,11 +194,7 @@
     with SimulatorEventLoop():
         with pytest.raises(ValueError, match="occurred at the start of the timespan"):
             with PointObservation(time=tspan[0], data={"S_obs": torch.tensor(10.0)}):
-<<<<<<< HEAD
-                simulate(model, init_state, tspan, backend=TorchDiffEq())
-=======
                 simulate(model, init_state, tspan, solver=TorchDiffEq())
->>>>>>> e3f4ce06
 
 
 @pytest.mark.parametrize("model", [bayes_sir_model])
@@ -258,11 +226,7 @@
                 with ExitStack() as stack:
                     for manager in observation_managers:
                         stack.enter_context(manager)
-<<<<<<< HEAD
-                    traj = simulate(sir, init_state, tspan, backend=TorchDiffEq())
-=======
                     traj = simulate(sir, init_state, tspan, solver=TorchDiffEq())
->>>>>>> e3f4ce06
             return traj
 
     conditioned_sir = ConditionedSIR()
@@ -286,11 +250,7 @@
             sir = model()
             with SimulatorEventLoop():
                 with NonInterruptingPointObservationArray(times=times, data=data):
-<<<<<<< HEAD
-                    traj = simulate(sir, init_state, tspan, backend=TorchDiffEq())
-=======
                     traj = simulate(sir, init_state, tspan, solver=TorchDiffEq())
->>>>>>> e3f4ce06
             return traj
 
     conditioned_sir = ConditionedSIR()
@@ -314,11 +274,7 @@
     model = RandBetaUnifiedFixtureDynamics()
 
     if not use_event_loop:
-<<<<<<< HEAD
-        result = simulate(model, init_state, tspan, backend=TorchDiffEq())
-=======
         result = simulate(model, init_state, tspan, solver=TorchDiffEq())
->>>>>>> e3f4ce06
     else:
         S_obs = torch.tensor(10.0)
         data1 = {"S_obs": S_obs}
@@ -326,11 +282,7 @@
         with SimulatorEventLoop():
             with PointObservation(time=3.1, data=data2):
                 with PointObservation(time=2.9, data=data1):
-<<<<<<< HEAD
-                    result = simulate(model, init_state, tspan, backend=TorchDiffEq())
-=======
                     result = simulate(model, init_state, tspan, solver=TorchDiffEq())
->>>>>>> e3f4ce06
 
     assert result.S.shape[0] == 5
     assert result.I.shape[0] == 5
