import logging
from contextlib import ExitStack

import pyro
import pytest
import torch
from pyro.infer import SVI, Trace_ELBO
from pyro.infer.autoguide import AutoMultivariateNormal

<<<<<<< HEAD
from causal_pyro.dynamical.handlers import (
    PointObservation,
    NonInterruptingPointObservation,
    NonInterruptingPointObservationArray,
    SimulatorEventLoop,
    simulate,
)
from causal_pyro.dynamical.ops import State
=======
from chirho.dynamical.handlers import PointObservation, SimulatorEventLoop, simulate
from chirho.dynamical.ops import State
>>>>>>> c2526676

from .dynamical_fixtures import SimpleSIRDynamics, bayes_sir_model, check_trajectories_match

import numpy as np

logger = logging.getLogger(__name__)

# Global variables for tests
init_state = State(S=torch.tensor(1.0), I=torch.tensor(2.0), R=torch.tensor(3.3))
tspan = torch.tensor([0.0, 1.0, 2.0, 3.0, 4.0])


@pytest.mark.parametrize("model", [SimpleSIRDynamics()])
@pytest.mark.parametrize("obs_handler", [PointObservation, NonInterruptingPointObservation])
def test_multiple_point_observations(model, obs_handler):
    """
    Tests if multiple PointObservation handlers can be composed.
    """
    S_obs = torch.tensor(10.0)
    data1 = {"S_obs": S_obs}
    data2 = {"I_obs": torch.tensor(5.0), "R_obs": torch.tensor(5.0)}
    with SimulatorEventLoop():
        with obs_handler(time=3.1, data=data2):
            with obs_handler(time=2.9, data=data1):
                result = simulate(model, init_state, tspan)

    assert result.S.shape[0] == 5
    assert result.I.shape[0] == 5
    assert result.R.shape[0] == 5


@pytest.mark.parametrize("model", [SimpleSIRDynamics()])
@pytest.mark.parametrize("obs_handler", [PointObservation, NonInterruptingPointObservation])
def test_log_prob_exists(model, obs_handler):
    """
    Tests if the log_prob exists at the observed site.
    """
    S_obs = torch.tensor(10.0)
    data = {"S_obs": S_obs}
    with pyro.poutine.trace() as tr:
        with SimulatorEventLoop():
            with obs_handler(time=2.9, data=data):
                simulate(model, init_state, tspan)

    assert isinstance(tr.trace.log_prob_sum(), torch.Tensor), "No log_prob found!"


@pytest.mark.parametrize("model", [SimpleSIRDynamics()])
@pytest.mark.parametrize("obs_handler", [PointObservation, NonInterruptingPointObservation])
def test_tspan_collision(model, obs_handler):
    """
    Tests if observation times that intersect with tspan do not raise an error or create
    shape mismatches.
    """
    S_obs = torch.tensor(10.0)
    data = {"S_obs": S_obs}
    with SimulatorEventLoop():
        with obs_handler(time=tspan[1], data=data):
            result = simulate(model, init_state, tspan)

    assert result.S.shape[0] == 5
    assert result.I.shape[0] == 5
    assert result.R.shape[0] == 5


@pytest.mark.parametrize("model", [bayes_sir_model])
@pytest.mark.parametrize("obs_handler", [PointObservation, NonInterruptingPointObservation])
def test_svi_composition_test_one(model, obs_handler):
    data1 = {
        "S_obs": torch.tensor(10.0),
        "I_obs": torch.tensor(5.0),
        "R_obs": torch.tensor(5.0),
    }
    data2 = {
        "S_obs": torch.tensor(8.0),
        "I_obs": torch.tensor(6.0),
        "R_obs": torch.tensor(6.0),
    }

    def conditioned_sir():
        sir = model()
        with SimulatorEventLoop():
            with obs_handler(time=2.9, data=data1):
                with obs_handler(time=3.1, data=data2):
                    traj = simulate(sir, init_state, tspan)
        return traj

    guide = AutoMultivariateNormal(conditioned_sir)
    adam = pyro.optim.Adam({"lr": 0.03})
    svi = SVI(conditioned_sir, guide, adam, loss=Trace_ELBO())
    n_steps = 2

    # Do gradient steps
    pyro.clear_param_store()
    for step in range(n_steps):
        svi.step()


@pytest.mark.parametrize("model", [SimpleSIRDynamics()])
def test_interrupting_and_non_interrupting_observation_equivalence(model):

    S_obs = torch.tensor(10.0)
    data = {"S_obs": S_obs}

    with pyro.poutine.trace() as tr:
        with SimulatorEventLoop():
            with PointObservation(time=2.9, data=data):
                with PointObservation(time=1.5, data=data):
                    with PointObservation(time=3.2, data=data):
                        interrupting_ret = simulate(model, init_state, tspan)

    with pyro.poutine.trace() as tr:
        with SimulatorEventLoop():
            with NonInterruptingPointObservation(time=2.9, data=data):
                with NonInterruptingPointObservation(time=1.5, data=data):
                    with NonInterruptingPointObservation(time=3.2, data=data):
                        non_interrupting_ret = simulate(model, init_state, tspan)

    assert check_trajectories_match(interrupting_ret, non_interrupting_ret)


@pytest.mark.parametrize("model", [SimpleSIRDynamics()])
def test_interrupting_and_non_interrupting_observation_array_equivalence(model):

    S_obs = torch.tensor([10.0, 5.0, 3.0])
    data = {"S_obs": S_obs}
    times = torch.tensor([1.5, 2.9, 3.2])

    logprobs = []
    for _ in range(50):

        with pyro.poutine.trace() as tr1:
            with SimulatorEventLoop():
                with PointObservation(time=times[0].item(), data={"S_obs": S_obs[0]}):
                    with PointObservation(time=times[1].item(), data={"S_obs": S_obs[1]}):
                        with PointObservation(time=times[2].item(), data={"S_obs": S_obs[2]}):
                            interrupting_ret = simulate(model, init_state, tspan)

        with pyro.poutine.trace() as tr2:
            with SimulatorEventLoop():
                with NonInterruptingPointObservationArray(times=times, data=data):
                    non_interrupting_ret = simulate(model, init_state, tspan)

        logprobs.append([tr1.trace.log_prob_sum(), tr2.trace.log_prob_sum()])

    # Randomness here is due to solver.
    # TODO move this to its own test.
    logprobs_means = torch.tensor(logprobs).mean(axis=0)
    # TODO convert to a 95% CI or something.
    assert torch.isclose(logprobs_means[0], logprobs_means[1], atol=1.0)

    assert check_trajectories_match(interrupting_ret, non_interrupting_ret)


@pytest.mark.parametrize("model", [SimpleSIRDynamics()])
@pytest.mark.parametrize("init_state", [init_state])
@pytest.mark.parametrize("tspan", [tspan])
def test_point_observation_at_tspan_start_excepts(model, init_state, tspan):
    """
    This test requires that we raise an explicit exception when a PointObservation occurs at the beginning of the tspan.
    This occurs right now due to an undiagnosed error, so this test is a stand-in until that can be fixed.
    """

    with SimulatorEventLoop():
        with pytest.raises(ValueError, match="occurred at the start of the timespan"):
            with PointObservation(time=tspan[0], data={"S_obs": torch.tensor(10.0)}):
                simulate(model, init_state, tspan)


@pytest.mark.parametrize("model", [bayes_sir_model])
@pytest.mark.parametrize("obs_handler", [PointObservation, NonInterruptingPointObservation])
def test_svi_composition_test_two(model, obs_handler):
    data1 = {
        "S_obs": torch.tensor(10.0),
        "I_obs": torch.tensor(5.0),
        "R_obs": torch.tensor(5.0),
    }
    data2 = {
        "S_obs": torch.tensor(8.0),
        "I_obs": torch.tensor(6.0),
        "R_obs": torch.tensor(6.0),
    }

    data = dict()
    data[0] = [torch.tensor(0.1), data1]
    data[1] = [torch.tensor(3.1), data2]

    def conditioned_sir(data):
        sir = model()
        observation_managers = []
        for obs in data.values():
            obs_time = obs[0].item()
            obs_data = obs[1]
            observation_managers.append(obs_handler(obs_time, obs_data))
        with SimulatorEventLoop():
            with ExitStack() as stack:
                for manager in observation_managers:
                    stack.enter_context(manager)
                traj = simulate(sir, init_state, tspan)
        return traj

    guide = AutoMultivariateNormal(conditioned_sir)
    adam = pyro.optim.Adam({"lr": 0.03})
    svi = SVI(conditioned_sir, guide, adam, loss=Trace_ELBO())
    n_steps = 25

    # Do gradient steps
    pyro.clear_param_store()
    for step in range(n_steps):
        svi.step(data)


@pytest.mark.parametrize("model", [bayes_sir_model])
def test_svi_composition_vectorized_obs(model):
    times = torch.tensor([0.1, 1.5, 2.3, 3.1])
    data = {
        "S_obs": torch.tensor([10.0, 8.0, 5.0, 3.0]),
        "I_obs": torch.tensor([1.0, 2.0, 5.0, 7.0]),
        "R_obs": torch.tensor([0.0, 1.0, 2.0, 3.0])
    }

    def conditioned_sir(times_data):
        times, data = times_data
        sir = model()
        with SimulatorEventLoop():
            with NonInterruptingPointObservationArray(times=times, data=data):
                traj = simulate(sir, init_state, tspan)
        return traj

    guide = AutoMultivariateNormal(conditioned_sir)
    adam = pyro.optim.Adam({"lr": 0.03})
    svi = SVI(conditioned_sir, guide, adam, loss=Trace_ELBO())
    n_steps = 25

    # Do gradient steps
    pyro.clear_param_store()
    for step in range(n_steps):
        svi.step((times, data))<|MERGE_RESOLUTION|>--- conflicted
+++ resolved
@@ -7,19 +7,14 @@
 from pyro.infer import SVI, Trace_ELBO
 from pyro.infer.autoguide import AutoMultivariateNormal
 
-<<<<<<< HEAD
-from causal_pyro.dynamical.handlers import (
+from chirho.dynamical.handlers import (
     PointObservation,
     NonInterruptingPointObservation,
     NonInterruptingPointObservationArray,
     SimulatorEventLoop,
     simulate,
 )
-from causal_pyro.dynamical.ops import State
-=======
-from chirho.dynamical.handlers import PointObservation, SimulatorEventLoop, simulate
 from chirho.dynamical.ops import State
->>>>>>> c2526676
 
 from .dynamical_fixtures import SimpleSIRDynamics, bayes_sir_model, check_trajectories_match
 
