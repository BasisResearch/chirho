--- conflicted
+++ resolved
@@ -11,14 +11,10 @@
 from chirho.dynamical.ops import State
 from chirho.indexed.ops import IndexSet, gather, indices_of, union
 
-<<<<<<< HEAD
-from .dynamical_fixtures import SimpleSIRDynamics
+from .dynamical_fixtures import UnifiedFixtureDynamics
+
 from chirho.dynamical.handlers import ODEDynamics
-
 from torch import tensor as tt
-=======
-from .dynamical_fixtures import UnifiedFixtureDynamics
->>>>>>> f87de61b
 
 logger = logging.getLogger(__name__)
 
