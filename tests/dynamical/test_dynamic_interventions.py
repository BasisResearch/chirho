--- conflicted
+++ resolved
@@ -11,11 +11,7 @@
 from chirho.dynamical.handlers import DynamicIntervention, SimulatorEventLoop
 from chirho.dynamical.ops import State, simulate
 from chirho.dynamical.ops.ODE import ODEDynamics
-<<<<<<< HEAD
-from chirho.dynamical.ops.ODE.backends import TorchDiffEq
-=======
 from chirho.dynamical.ops.ODE.solvers import TorchDiffEq
->>>>>>> e3f4ce06
 from chirho.indexed.ops import IndexSet, gather, indices_of, union
 
 from .dynamical_fixtures import UnifiedFixtureDynamics
@@ -86,11 +82,7 @@
                 var_order=init_state.var_order,
                 max_applications=1,
             ):
-<<<<<<< HEAD
-                res = simulate(model, init_state, tspan, backend=TorchDiffEq())
-=======
                 res = simulate(model, init_state, tspan, solver=TorchDiffEq())
->>>>>>> e3f4ce06
 
     preint_total = init_state.S + init_state.I + init_state.R
 
@@ -145,11 +137,7 @@
             var_order=init_state.var_order,
             max_applications=1,
         ):
-<<<<<<< HEAD
-            res = simulate(model, init_state, tspan, backend=TorchDiffEq())
-=======
             res = simulate(model, init_state, tspan, solver=TorchDiffEq())
->>>>>>> e3f4ce06
 
     preint_total = init_state.S + init_state.I + init_state.R
 
@@ -205,11 +193,7 @@
             ):
                 with TwinWorldCounterfactual() as cf:
                     cf_trajectory = simulate(
-<<<<<<< HEAD
-                        model, init_state, tspan, backend=TorchDiffEq()
-=======
                         model, init_state, tspan, solver=TorchDiffEq()
->>>>>>> e3f4ce06
                     )
 
     with cf:
@@ -250,11 +234,7 @@
             ):
                 with MultiWorldCounterfactual() as cf:
                     cf_trajectory = simulate(
-<<<<<<< HEAD
-                        model, init_state, tspan, backend=TorchDiffEq()
-=======
                         model, init_state, tspan, solver=TorchDiffEq()
->>>>>>> e3f4ce06
                     )
 
     with cf:
@@ -294,11 +274,7 @@
             ):
                 with TwinWorldCounterfactual() as cf:
                     cf_trajectory = simulate(
-<<<<<<< HEAD
-                        model, init_state, tspan, backend=TorchDiffEq()
-=======
                         model, init_state, tspan, solver=TorchDiffEq()
->>>>>>> e3f4ce06
                     )
 
     with SimulatorEventLoop():
@@ -314,17 +290,10 @@
                 var_order=init_state.var_order,
                 max_applications=1,
             ):
-<<<<<<< HEAD
-                expected_cf = simulate(model, init_state, tspan, backend=TorchDiffEq())
-
-    with SimulatorEventLoop():
-        expected_factual = simulate(model, init_state, tspan, backend=TorchDiffEq())
-=======
                 expected_cf = simulate(model, init_state, tspan, solver=TorchDiffEq())
 
     with SimulatorEventLoop():
         expected_factual = simulate(model, init_state, tspan, solver=TorchDiffEq())
->>>>>>> e3f4ce06
 
     with cf:
         factual_indices = IndexSet(
@@ -384,11 +353,7 @@
     # noinspection DuplicatedCode
     with SimulatorEventLoop():
         with dynamic_intervention:
-<<<<<<< HEAD
-            traj = simulate(model, s0, torch.tensor([0.0, 10.0]), backend=TorchDiffEq())
-=======
             traj = simulate(model, s0, torch.tensor([0.0, 10.0]), solver=TorchDiffEq())
->>>>>>> e3f4ce06
 
     (dxdparam,) = torch.autograd.grad(
         outputs=(traj.x[-1],), inputs=(param,), create_graph=True
