--- conflicted
+++ resolved
@@ -10,11 +10,7 @@
     SimulatorEventLoop,
 )
 from chirho.dynamical.ops import State, simulate
-<<<<<<< HEAD
-from chirho.dynamical.ops.ODE.backends import TorchDiffEq
-=======
 from chirho.dynamical.ops.ODE.solvers import TorchDiffEq
->>>>>>> e3f4ce06
 
 from .dynamical_fixtures import UnifiedFixtureDynamics, check_trajectories_match
 
@@ -42,21 +38,13 @@
 @pytest.mark.parametrize("tspan", [tspan_values])
 def test_noop_point_interruptions(model, init_state, tspan):
     observational_execution_result = simulate(
-<<<<<<< HEAD
-        model, init_state, tspan, backend=TorchDiffEq()
-=======
         model, init_state, tspan, solver=TorchDiffEq()
->>>>>>> e3f4ce06
     )
 
     # Test with standard point interruptions within timespan.
     with SimulatorEventLoop():
         with PointInterruption(time=tspan[-1] / 2.0 + eps):
-<<<<<<< HEAD
-            result_pint = simulate(model, init_state, tspan, backend=TorchDiffEq())
-=======
             result_pint = simulate(model, init_state, tspan, solver=TorchDiffEq())
->>>>>>> e3f4ce06
 
     assert check_trajectories_match(observational_execution_result, result_pint)
 
@@ -67,11 +55,7 @@
         ):  # roughly 1/4 of the way through the timespan
             with PointInterruption(time=(tspan[-1] / 4.0) * 3 + eps):  # roughly 3/4
                 result_double_pint1 = simulate(
-<<<<<<< HEAD
-                    model, init_state, tspan, backend=TorchDiffEq()
-=======
                     model, init_state, tspan, solver=TorchDiffEq()
->>>>>>> e3f4ce06
                 )
 
     assert check_trajectories_match(observational_execution_result, result_double_pint1)
@@ -81,11 +65,7 @@
         with PointInterruption(time=(tspan[-1] / 4.0) * 3 + eps):  # roughly 3/4
             with PointInterruption(time=tspan[-1] / 4.0 + eps):  # roughly 1/3
                 result_double_pint2 = simulate(
-<<<<<<< HEAD
-                    model, init_state, tspan, backend=TorchDiffEq()
-=======
                     model, init_state, tspan, solver=TorchDiffEq()
->>>>>>> e3f4ce06
                 )
 
     assert check_trajectories_match(observational_execution_result, result_double_pint2)
@@ -106,11 +86,7 @@
     post_measurement_intervention_time = tspan_values.max() + 1.0
 
     observational_execution_result = simulate(
-<<<<<<< HEAD
-        model, init_state, tspan, backend=TorchDiffEq()
-=======
         model, init_state, tspan, solver=TorchDiffEq()
->>>>>>> e3f4ce06
     )
 
     # Test a single point intervention.
@@ -122,11 +98,7 @@
                 time=post_measurement_intervention_time, intervention=intervene_state
             ):
                 result_single_pi = simulate(
-<<<<<<< HEAD
-                    model, init_state, tspan, backend=TorchDiffEq()
-=======
                     model, init_state, tspan, solver=TorchDiffEq()
->>>>>>> e3f4ce06
                 )
 
     assert check_trajectories_match(observational_execution_result, result_single_pi)
@@ -144,11 +116,7 @@
                     intervention=intervene_state,
                 ):
                     result_double_pi1 = simulate(
-<<<<<<< HEAD
-                        model, init_state, tspan, backend=TorchDiffEq()
-=======
                         model, init_state, tspan, solver=TorchDiffEq()
->>>>>>> e3f4ce06
                     )
 
     assert check_trajectories_match(observational_execution_result, result_double_pi1)
@@ -167,11 +135,7 @@
                     intervention=intervene_state,
                 ):
                     result_double_pi2 = simulate(
-<<<<<<< HEAD
-                        model, init_state, tspan, backend=TorchDiffEq()
-=======
                         model, init_state, tspan, solver=TorchDiffEq()
->>>>>>> e3f4ce06
                     )
 
     assert check_trajectories_match(observational_execution_result, result_double_pi2)
@@ -182,20 +146,12 @@
 @pytest.mark.parametrize("tspan", [tspan_values])
 def test_point_interruption_at_start(model, init_state, tspan):
     observational_execution_result = simulate(
-<<<<<<< HEAD
-        model, init_state, tspan, backend=TorchDiffEq()
-=======
         model, init_state, tspan, solver=TorchDiffEq()
->>>>>>> e3f4ce06
     )
 
     with SimulatorEventLoop():
         with PointInterruption(time=1.0):
-<<<<<<< HEAD
-            result_pint = simulate(model, init_state, tspan, backend=TorchDiffEq())
-=======
             result_pint = simulate(model, init_state, tspan, solver=TorchDiffEq())
->>>>>>> e3f4ce06
 
     assert check_trajectories_match(observational_execution_result, result_pint)
 
@@ -206,11 +162,7 @@
 @pytest.mark.parametrize("intervene_state", intervene_states)
 def test_noop_dynamic_interruption(model, init_state, tspan, intervene_state):
     observational_execution_result = simulate(
-<<<<<<< HEAD
-        model, init_state, tspan, backend=TorchDiffEq()
-=======
         model, init_state, tspan, solver=TorchDiffEq()
->>>>>>> e3f4ce06
     )
 
     with SimulatorEventLoop():
@@ -220,10 +172,6 @@
             var_order=init_state.var_order,
             max_applications=1,
         ):
-<<<<<<< HEAD
-            result_dint = simulate(model, init_state, tspan, backend=TorchDiffEq())
-=======
             result_dint = simulate(model, init_state, tspan, solver=TorchDiffEq())
->>>>>>> e3f4ce06
 
     assert check_trajectories_match(observational_execution_result, result_dint)