--- conflicted
+++ resolved
@@ -1,32 +1,23 @@
 import logging
 
-<<<<<<< HEAD
+import causal_pyro
 import pyro
-=======
->>>>>>> bbd3cbc1
 import pytest
 import torch
+
 from pyro.distributions import Normal, Uniform, constraints
 
-<<<<<<< HEAD
 import causal_pyro
-=======
->>>>>>> bbd3cbc1
 from causal_pyro.dynamical.handlers import (
+    ODEDynamics,
     PointInterruption,
     PointIntervention,
     SimulatorEventLoop,
     simulate,
 )
-<<<<<<< HEAD
 from causal_pyro.dynamical.ops import State, Trajectory, simulate
 
-from .dynamical_fixtures import check_trajectories_match, sir_ode
-=======
-from causal_pyro.dynamical.ops import State
-
 from .dynamical_fixtures import SimpleSIRDynamics, check_trajectories_match
->>>>>>> bbd3cbc1
 
 logger = logging.getLogger(__name__)
 
@@ -68,13 +59,6 @@
             with PointInterruption(time=(tspan[-1] / 4.0) * 3 + eps):  # roughly 3/4
                 result_double_pint1 = simulate(model, init_state, tspan)
 
-<<<<<<< HEAD
-=======
-    # FIXME AZ-yu28184 This test fails rn because the state of the system at the the point
-    # interruption is included in the returned vector of measurements.
-    # TODO parse that out so that user gets what they ask for?
-    # Odd that this only procs for the double point interruption case
->>>>>>> bbd3cbc1
     assert check_trajectories_match(observational_execution_result, result_double_pint1)
 
     # Test with two standard point interruptions, in a different order.
