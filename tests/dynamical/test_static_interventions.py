--- conflicted
+++ resolved
@@ -1,38 +1,33 @@
 import logging
 
-<<<<<<< HEAD
+import causal_pyro
 import pyro
-=======
->>>>>>> bbd3cbc1
 import pytest
 import torch
+
 from pyro.distributions import Normal, Uniform, constraints
 
-<<<<<<< HEAD
+
+import pyro
+import torch
+from pyro.distributions import constraints
 import causal_pyro
+
+from causal_pyro.dynamical.ops import State, simulate, Trajectory
 from causal_pyro.dynamical.handlers import (
     ODEDynamics,
     PointInterruption,
-=======
-from causal_pyro.dynamical.handlers import (
->>>>>>> bbd3cbc1
     PointIntervention,
     SimulatorEventLoop,
+    PointIntervention,
     simulate,
 )
-<<<<<<< HEAD
 from causal_pyro.dynamical.ops import State, Trajectory, simulate
 
 from .dynamical_fixtures import (
+    SimpleSIRDynamics,
     check_trajectories_match,
-=======
-from causal_pyro.dynamical.ops import State
-
-from .dynamical_fixtures import (
-    SimpleSIRDynamics,
->>>>>>> bbd3cbc1
     check_trajectories_match_in_all_but_values,
-    sir_ode,
 )
 
 logger = logging.getLogger(__name__)
@@ -128,18 +123,7 @@
             with PointIntervention(time=intervene_time2, intervention=intervene_state2):
                 if intervene_time1 < tspan[0] or intervene_time2 < tspan[0]:
                     with pytest.raises(
-<<<<<<< HEAD
                         ValueError, match="occurred before the start of the timespan"
-=======
-                        ValueError, match="is before the first time in the timespan"
-                    ):
-                        simulate(model, init_state, tspan)
-                    return
-                elif torch.isclose(intervene_time1, intervene_time2):
-                    with pytest.raises(
-                        ValueError,
-                        match="Two point interruptions cannot occur at the same time.",
->>>>>>> bbd3cbc1
                     ):
                         simulate(model, init_state, tspan)
                     return
@@ -150,7 +134,7 @@
                 #         ValueError,
                 #         match="Two point interruptions cannot occur at the same time.",
                 #     ):
-                #         simulate(sir_ode, init_state, tspan)
+                #         simulate(model, init_state, tspan)
                 #     return
                 else:
                     result_nested_pint = simulate(model, init_state, tspan)
