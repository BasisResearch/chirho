--- conflicted
+++ resolved
@@ -65,13 +65,8 @@
 SHAPE_CASES = list(
     itertools.product(ENUM_SHAPES, PLATE_SHAPES, BATCH_SHAPES, EVENT_SHAPES)
 )
-<<<<<<< HEAD
-
-
-=======
-
-
->>>>>>> cbe8bdbc
+
+
 @pytest.mark.parametrize(
     "enum_shape,plate_shape,batch_shape,event_shape", SHAPE_CASES, ids=str
 )
