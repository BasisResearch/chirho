--- conflicted
+++ resolved
@@ -111,11 +111,6 @@
     with MultiWorldCounterfactual(cf_dim):
         Z, X, Y = model()
 
-<<<<<<< HEAD
-    assert Z.shape == (2,) + (1,) * (-cf_dim - 1) + event_shape
-    assert X.shape == (2, 1) + (1,) * (-cf_dim - 1) + event_shape
-    assert Y.shape == (2, 2) + (1,) * (-cf_dim - 1) + event_shape
-=======
     assert Z.shape == (2,) + (1,) * (len(Z.shape) - len(event_shape) - 1) + event_shape
     assert (
         X.shape == (2, 1) + (1,) * (len(X.shape) - len(event_shape) - 2) + event_shape
@@ -123,17 +118,12 @@
     assert (
         Y.shape == (2, 2) + (1,) * (len(Y.shape) - len(event_shape) - 2) + event_shape
     )
->>>>>>> 5e4115fd
 
 
 @pytest.mark.parametrize("nested", [False, True])
 @pytest.mark.parametrize("x_cf_value", x_cf_values)
 @pytest.mark.parametrize("event_shape", [(), (4,), (4, 3)])
-<<<<<<< HEAD
-@pytest.mark.parametrize("cf_dim", [-1, -2, -3])
-=======
 @pytest.mark.parametrize("cf_dim", [-1, -2, -3, None])
->>>>>>> 5e4115fd
 def test_multiple_interventions_indexset(nested, x_cf_value, event_shape, cf_dim):
     def model():
         #   z
@@ -174,9 +164,6 @@
             if nested
             else IndexSet(X={0, 1})
         )
-<<<<<<< HEAD
-        assert indices_of(Y, event_dim=len(event_shape)) == IndexSet(X={0, 1}, Z={0, 1})
-=======
         assert indices_of(Y, event_dim=len(event_shape)) == IndexSet(X={0, 1}, Z={0, 1})
 
 
@@ -189,5 +176,4 @@
 
     with pytest.raises(ValueError, match=".*unable to allocate an index plate.*"):
         with MultiWorldCounterfactual(cf_dim):
-            model()
->>>>>>> 5e4115fd
+            model()