--- conflicted
+++ resolved
@@ -12,12 +12,7 @@
     TwinWorldCounterfactual,
 )
 from causal_pyro.primitives import intervene
-<<<<<<< HEAD
 from causal_pyro.query.do_messenger import do
-from causal_pyro.query.predictive import PredictiveMessenger
-=======
-from causal_pyro.query.do_messenger import DoMessenger, do
->>>>>>> 1e4e2a43
 
 logger = logging.getLogger(__name__)
 
