--- conflicted
+++ resolved
@@ -14,21 +14,12 @@
     SingleWorldFactual,
     TwinWorldCounterfactual,
 )
-<<<<<<< HEAD
-from causal_pyro.counterfactual.handlers.selection import SelectFactual
-from causal_pyro.indexed.ops import IndexSet, gather, indices_of, union
-from causal_pyro.interventional.handlers import do
-from causal_pyro.interventional.ops import intervene
-from causal_pyro.observational.handlers import condition
-from causal_pyro.observational.ops import observe
-=======
 from chirho.counterfactual.handlers.selection import SelectFactual
 from chirho.indexed.ops import IndexSet, gather, indices_of, union
 from chirho.interventional.handlers import do
 from chirho.interventional.ops import intervene
 from chirho.observational.handlers import condition
 from chirho.observational.ops import observe
->>>>>>> 5ee3b066
 
 logger = logging.getLogger(__name__)
 
@@ -611,9 +602,6 @@
             cf_posterior_mode.nodes[name]["mask"]
         ]
         mode_value = posterior_mode.nodes[name]["value"]
-<<<<<<< HEAD
-        assert torch.allclose(mode_value, cf_mode_value), f"failed for {name}"
-=======
         assert torch.allclose(mode_value, cf_mode_value), f"failed for {name}"
 
 
@@ -648,5 +636,4 @@
     tr = pyro.poutine.trace(posterior).get_trace()
 
     assert torch.any(tr.nodes["z"]["value"] > 0)
-    assert torch.any(tr.nodes["z"]["value"] < 1)
->>>>>>> 5ee3b066
+    assert torch.any(tr.nodes["z"]["value"] < 1)