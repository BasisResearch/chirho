--- conflicted
+++ resolved
@@ -650,7 +650,6 @@
     assert torch.any(tr.nodes["z"]["value"] < 1)
 
 
-<<<<<<< HEAD
 def test_preempt_op_singleworld():
     @SingleWorldCounterfactual()
     @pyro.plate("data", size=1000, dim=-1)
@@ -704,7 +703,8 @@
         assert indices_of(tr.nodes["z"]["value"], event_dim=event_dim) == IndexSet(
             x={0, 1}
         )
-=======
+
+
 # Define a helper function to run SVI. (Generally, Pyro users like to have more control over the training process!)
 def run_svi_inference(model, n_steps=1000, verbose=True, lr=0.03, **model_kwargs):
     guide = AutoMultivariateNormal(model)
@@ -765,5 +765,4 @@
     avg_y_cf = cf_samps["y"].squeeze()[:, 1].mean()
 
     assert torch.allclose(avg_x_cf, torch.tensor(-0.1), atol=5 * scale)
-    assert torch.allclose(avg_y_cf, torch.tensor(0.8), atol=5 * scale)
->>>>>>> 7508a0af
+    assert torch.allclose(avg_y_cf, torch.tensor(0.8), atol=5 * scale)