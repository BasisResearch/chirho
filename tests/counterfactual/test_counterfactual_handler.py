import logging
from typing import Iterable

import pyro
import pyro.distributions as dist
import pyro.infer
import pytest
import torch
from pyro.infer.autoguide import AutoMultivariateNormal

import chirho.interventional.handlers  # noqa: F401
from chirho.counterfactual.handlers import (  # TwinWorldCounterfactual,
    MultiWorldCounterfactual,
    SingleWorldCounterfactual,
    SingleWorldFactual,
    TwinWorldCounterfactual,
)
<<<<<<< HEAD
from chirho.counterfactual.handlers.selection import SelectFactual
=======
from chirho.counterfactual.handlers.counterfactual import Preemptions
from chirho.counterfactual.handlers.selection import SelectFactual
from chirho.counterfactual.ops import preempt, split
>>>>>>> cbe8bdbc
from chirho.indexed.ops import IndexSet, gather, indices_of, union
from chirho.interventional.handlers import do
from chirho.interventional.ops import intervene
from chirho.observational.handlers import condition
<<<<<<< HEAD
from chirho.observational.ops import observe
=======
from chirho.observational.handlers.soft_conditioning import AutoSoftConditioning
from chirho.observational.ops import observe

pyro.settings.set(module_local_params=True)
>>>>>>> cbe8bdbc

logger = logging.getLogger(__name__)


x_cf_values = [-1.0, 0.0, 2.0, 2.5]


@pytest.mark.parametrize("x_cf_value", x_cf_values)
@pytest.mark.parametrize("cf_dim", [-1, -2, -3, None])
def test_counterfactual_handler_smoke(x_cf_value, cf_dim):
    # estimand: p(y | do(x)) = \int p(y | z, x) p(x' | z) p(z) dz dx'

    def model():
        #   z
        #  /  \
        # x --> y
        Z = pyro.sample("z", dist.Normal(0, 1))
        X = pyro.sample("x", dist.Normal(Z, 1))
        X = intervene(X, torch.tensor(x_cf_value))
        Y = pyro.sample("y", dist.Normal(0.8 * X + 0.3 * Z, 1))
        return Z, X, Y

    with SingleWorldFactual():
        z_factual, x_factual, y_factual = model()

    assert x_factual != x_cf_value
    assert z_factual.shape == x_factual.shape == y_factual.shape == torch.Size([])

    with SingleWorldCounterfactual():
        z_cf, x_cf, y_cf = model()

    assert x_cf == x_cf_value
    assert z_cf.shape == x_cf.shape == y_cf.shape == torch.Size([])

    with TwinWorldCounterfactual(cf_dim):
        z_cf_twin, x_cf_twin, y_cf_twin = model()

    assert torch.all(x_cf_twin[0] != x_cf_value)
    assert torch.all(x_cf_twin[1] == x_cf_value)
    assert z_cf_twin.shape == torch.Size([])
    assert (
        x_cf_twin.shape == y_cf_twin.shape == (2,) + (1,) * (len(y_cf_twin.shape) - 1)
    )


@pytest.mark.parametrize("num_splits", [1, 2, 3])
@pytest.mark.parametrize("x_cf_value", x_cf_values)
@pytest.mark.parametrize("event_shape", [(), (4,), (4, 3)])
@pytest.mark.parametrize("cf_dim", [-1, -2, -3, None])
def test_multiple_interventions(x_cf_value, num_splits, cf_dim, event_shape):
    x_cf_value = torch.full(event_shape, float(x_cf_value))
    event_dim = len(event_shape)

    def model():
        #   z
        #  /  \
        # x --> y
        Z = pyro.sample("z", dist.Normal(0, 1).expand(event_shape).to_event(event_dim))
        Z = intervene(
            Z,
            tuple(x_cf_value - i for i in range(num_splits)),
            event_dim=event_dim,
            name="Z",
        )
        X = pyro.sample("x", dist.Normal(Z, 1).to_event(event_dim))
        X = intervene(
            X,
            tuple(x_cf_value + i for i in range(num_splits)),
            event_dim=event_dim,
            name="X",
        )
        Y = pyro.sample("y", dist.Normal(0.8 * X + 0.3 * Z, 1))
        return Z, X, Y

    with MultiWorldCounterfactual(cf_dim):
        Z, X, Y = model()

        assert indices_of(Z, event_dim=event_dim) == IndexSet(
            Z=set(range(1 + num_splits))
        )
        assert indices_of(X, event_dim=event_dim) == IndexSet(
            X=set(range(1 + num_splits)), Z=set(range(1 + num_splits))
        )
        assert indices_of(Y, event_dim=event_dim) == union(
            indices_of(X, event_dim=event_dim), indices_of(Z, event_dim=event_dim)
        )


def test_intervene_distribution_same():
    d = dist.Normal(0, 1)
    assert intervene(dist.Normal(1, 1), d) is d


@pytest.mark.parametrize("x_cf_value", x_cf_values)
@pytest.mark.parametrize("event_shape", [(), (4,), (4, 3)])
@pytest.mark.parametrize("cf_dim", [-1, -2, -3, None])
def test_multiple_interventions_unnecessary_nesting(x_cf_value, event_shape, cf_dim):
    def model():
        #   z
        #     \
        # x --> y
        Z = pyro.sample(
            "z", dist.Normal(0, 1).expand(event_shape).to_event(len(event_shape))
        )
        Z = intervene(
            Z, torch.full(event_shape, x_cf_value - 1.0), event_dim=len(event_shape)
        )
        X = pyro.sample(
            "x", dist.Normal(0, 1).expand(event_shape).to_event(len(event_shape))
        )
        X = intervene(
            X, torch.full(event_shape, x_cf_value), event_dim=len(event_shape)
        )
        Y = pyro.sample(
            "y", dist.Normal(0.8 * X + 0.3 * Z, 1).to_event(len(event_shape))
        )
        return Z, X, Y

    with MultiWorldCounterfactual(cf_dim):
        Z, X, Y = model()

    assert Z.shape == (2,) + (1,) * (len(Z.shape) - len(event_shape) - 1) + event_shape
    assert (
        X.shape == (2, 1) + (1,) * (len(X.shape) - len(event_shape) - 2) + event_shape
    )
    assert (
        Y.shape == (2, 2) + (1,) * (len(Y.shape) - len(event_shape) - 2) + event_shape
    )


@pytest.mark.parametrize("nested", [False, True])
@pytest.mark.parametrize("x_cf_value", x_cf_values)
@pytest.mark.parametrize("event_shape", [(), (4,), (4, 3)])
@pytest.mark.parametrize("cf_dim", [-1, -2, -3, None])
def test_multiple_interventions_indexset(nested, x_cf_value, event_shape, cf_dim):
    def model():
        #   z
        #     \
        # x --> y
        Z = pyro.sample(
            "z", dist.Normal(0, 1).expand(event_shape).to_event(len(event_shape))
        )
        Z = intervene(
            Z,
            torch.full(event_shape, x_cf_value - 1.0),
            event_dim=len(event_shape),
            name="Z",
        )
        X = pyro.sample(
            "x",
            dist.Normal(Z if nested else 0.0, 1)
            .expand(Z.shape if nested else event_shape)
            .to_event(len(event_shape)),
        )
        X = intervene(
            X,
            torch.full(event_shape, x_cf_value),
            event_dim=len(event_shape),
            name="X",
        )
        Y = pyro.sample(
            "y", dist.Normal(0.8 * X + 0.3 * Z, 1).to_event(len(event_shape))
        )
        return Z, X, Y

    with MultiWorldCounterfactual(cf_dim):
        Z, X, Y = model()

        assert indices_of(Z, event_dim=len(event_shape)) == IndexSet(Z={0, 1})
        assert (
            indices_of(X, event_dim=len(event_shape)) == IndexSet(X={0, 1}, Z={0, 1})
            if nested
            else IndexSet(X={0, 1})
        )
        assert indices_of(Y, event_dim=len(event_shape)) == IndexSet(X={0, 1}, Z={0, 1})


@pytest.mark.parametrize("cf_dim", [-1, -2, -3, None])
def test_dim_allocation_failure(cf_dim):
    def model():
        with pyro.plate("data", 3, dim=-5 if cf_dim is None else cf_dim):
            x = pyro.sample("x", dist.Normal(0, 1))
            intervene(x, torch.ones_like(x))

    with pytest.raises(ValueError, match=".*unable to allocate an index plate.*"):
        with MultiWorldCounterfactual(cf_dim):
            model()


@pytest.mark.parametrize("dependent_intervention", [False, True])
@pytest.mark.parametrize("cf_dim", [-1, -2, -3, None])
@pytest.mark.parametrize("event_shape", [(), (3,), (4, 3)])
def test_nested_interventions_same_variable(
    cf_dim, event_shape, dependent_intervention
):
    event_dim = len(event_shape)
    x_obs = torch.full(event_shape, 0.0)

    if dependent_intervention:
        x_cf_1 = lambda x: x + torch.full(event_shape, 2.0)  # noqa: E731
        x_cf_2 = lambda x: x + torch.full(event_shape, 1.0)  # noqa: E731
        x_cfs = lambda x: (x_cf_1(x), x_cf_2(x))  # noqa: E731
    else:
        x_cf_1 = torch.full(event_shape, 2.0)
        x_cf_2 = torch.full(event_shape, 1.0)
        x_cfs = (x_cf_1, x_cf_2)

    def composed_model():
        x = pyro.sample(
            "x",
            dist.Normal(0, 1).expand(event_shape).to_event(len(event_shape)),
            obs=x_obs,
        )
        x = intervene(x, x_cf_1, event_dim=event_dim, name="X1")
        x = intervene(x, x_cf_2, event_dim=event_dim, name="X2")
        y = pyro.sample("y", dist.Normal(x, 1).to_event(len(event_shape)))
        return x, y

    def stacked_model():
        x = pyro.sample(
            "x",
            dist.Normal(0, 1).expand(event_shape).to_event(len(event_shape)),
            obs=x_obs,
        )
        x = intervene(x, x_cfs, event_dim=event_dim, name="X")
        y = pyro.sample("y", dist.Normal(x, 1).to_event(len(event_shape)))
        return x, y

    with MultiWorldCounterfactual(cf_dim):
        x_composed, y_composed = composed_model()
        indices_composed = indices_of(y_composed, event_dim=event_dim)
        assert indices_of(x_composed, event_dim=event_dim) == indices_composed
        x00 = gather(x_composed, IndexSet(X1={0}, X2={0}), event_dim=event_dim)
        x01 = gather(x_composed, IndexSet(X1={0}, X2={1}), event_dim=event_dim)
        x10 = gather(x_composed, IndexSet(X1={1}, X2={0}), event_dim=event_dim)
        x11 = gather(x_composed, IndexSet(X1={1}, X2={1}), event_dim=event_dim)

    with MultiWorldCounterfactual(cf_dim):
        x_stacked, y_stacked = stacked_model()
        indices_stacked = indices_of(y_stacked, event_dim=event_dim)
        assert indices_of(x_stacked, event_dim=event_dim) == indices_stacked
        x0 = gather(x_stacked, IndexSet(X={0}), event_dim=event_dim)
        x1 = gather(x_stacked, IndexSet(X={1}), event_dim=event_dim)
        x2 = gather(x_stacked, IndexSet(X={2}), event_dim=event_dim)

    assert (x00 == x0).all()
    assert (x10 == x1).all()
    assert (x01 == x2).all()
    assert (x11 != x2).all() if dependent_intervention else (x11 == x2).all()


def test_cf_condition_commutes():
    def model():
        z = pyro.sample("z", dist.Normal(0, 1), obs=torch.tensor(0.1))
        with pyro.plate("data", 2):
            x = pyro.sample("x", dist.Normal(z, 1))
            y = pyro.sample("y", dist.Normal(x + z, 1))
        return dict(x=x, y=y, z=z)

    h_cond = condition(
        data={"x": torch.tensor([0.0, 1.0]), "y": torch.tensor([1.0, 2.0])}
    )
    h_do = do(actions={"z": torch.tensor(0.0), "x": torch.tensor([0.3, 0.4])})

    # case 1
    with pyro.poutine.trace() as tr1:
        with MultiWorldCounterfactual() as cf1, h_do, h_cond:
            model()

    # case 2
    with pyro.poutine.trace() as tr2:
        with MultiWorldCounterfactual() as cf2, h_cond, h_do:
            model()

    assert set(tr1.trace.nodes.keys()) == set(tr2.trace.nodes.keys())
    for name, node in tr1.trace.nodes.items():
        if node["type"] == "sample" and not pyro.poutine.util.site_is_subsample(node):
            with cf1:
                assert set(indices_of(tr1.trace.nodes[name]["value"], event_dim=0)) <= {
                    "x",
                    "z",
                }
            with cf2:
                assert set(indices_of(tr2.trace.nodes[name]["value"], event_dim=0)) <= {
                    "x",
                    "z",
                }


<<<<<<< HEAD
def hmm_model(data: Iterable, use_condition: bool):
    transition_probs = pyro.param(
        "transition_probs",
        torch.tensor([[0.75, 0.25], [0.25, 0.75]]),
        constraint=dist.constraints.simplex,
    )
    emission_probs = pyro.sample(
        "emission_probs",
        dist.Dirichlet(torch.tensor([0.5, 0.5])).expand([2]).to_event(1),
    )
    x = pyro.sample("x", dist.Categorical(torch.tensor([0.5, 0.5])))
    logger.debug(f"-1\t{tuple(x.shape)}")
    for t, y in pyro.markov(enumerate(data)):
        x = pyro.sample(
            f"x_{t}",
            dist.Categorical(pyro.ops.indexing.Vindex(transition_probs)[..., x, :]),
        )

        if use_condition:
            pyro.sample(
                f"y_{t}",
                dist.Categorical(pyro.ops.indexing.Vindex(emission_probs)[..., x, :]),
            )
        else:
            observe(
                dist.Categorical(pyro.ops.indexing.Vindex(emission_probs)[..., x, :]),
                y,
                name=f"y_{t}",
            )
=======
class HMM(pyro.nn.PyroModule):
    @pyro.nn.PyroParam(constraint=dist.constraints.simplex)
    def trans_probs(self):
        return torch.tensor([[0.75, 0.25], [0.25, 0.75]])

    def forward(self, data: Iterable, use_condition: bool):
        emit_probs = pyro.sample(
            "emission_probs",
            dist.Dirichlet(torch.tensor([0.5, 0.5])).expand([2]).to_event(1),
        )
        x = pyro.sample("x", dist.Categorical(torch.tensor([0.5, 0.5])))
        logger.debug(f"-1\t{tuple(x.shape)}")
        for t, y in pyro.markov(enumerate(data)):
            x = pyro.sample(
                f"x_{t}",
                dist.Categorical(pyro.ops.indexing.Vindex(self.trans_probs)[..., x, :]),
            )

            if use_condition:
                pyro.sample(
                    f"y_{t}",
                    dist.Categorical(pyro.ops.indexing.Vindex(emit_probs)[..., x, :]),
                )
            else:
                observe(
                    dist.Categorical(pyro.ops.indexing.Vindex(emit_probs)[..., x, :]),
                    y,
                    name=f"y_{t}",
                )
>>>>>>> cbe8bdbc
        logger.debug(f"{t}\t{tuple(x.shape)}")


@pytest.mark.parametrize("num_particles", [1, 10])
@pytest.mark.parametrize("cf_dim", [-1, -2, None])
@pytest.mark.parametrize("max_plate_nesting", [3, float("inf")])
@pytest.mark.parametrize("use_condition", [False, True])
@pytest.mark.parametrize("num_steps", [2, 3, 4, 5])
@pytest.mark.parametrize("Elbo", [pyro.infer.TraceEnum_ELBO, pyro.infer.TraceTMC_ELBO])
@pytest.mark.parametrize("use_guide", [False, True])
def test_smoke_cf_enumerate_hmm_elbo(
    num_steps, use_condition, Elbo, use_guide, max_plate_nesting, cf_dim, num_particles
):
    data = dist.Categorical(torch.tensor([0.5, 0.5])).sample((num_steps,))
<<<<<<< HEAD
=======
    hmm_model = HMM()
>>>>>>> cbe8bdbc

    @do(actions={"x_0": torch.tensor(0), "x_1": torch.tensor(0)})
    def model(data):
        return hmm_model(data, use_condition)

    assert issubclass(Elbo, pyro.infer.elbo.ELBO)
    if cf_dim is None:
        max_plate_nesting += 1 - MultiWorldCounterfactual(cf_dim).first_available_dim
    else:
        max_plate_nesting += 1 - cf_dim
    elbo = Elbo(
        max_plate_nesting=max_plate_nesting,
        num_particles=num_particles,
        vectorize_particles=(num_particles > 1),
    )

    if use_condition:
        model = condition(data={f"y_{t}": y for t, y in enumerate(data)})(model)

    if use_guide:
        guide = pyro.infer.config_enumerate(default="parallel")(
            pyro.infer.autoguide.AutoDiscreteParallel(
                pyro.poutine.block(expose=["x"])(condition(data={})(model))
            )
        )
        model = pyro.infer.config_enumerate(default="parallel")(model)
    else:
        model = pyro.infer.config_enumerate(default="parallel")(model)
        model = condition(model, data={"x": torch.as_tensor(0)})

        def guide(data):
            pass

    # smoke test
    elbo.differentiable_loss(MultiWorldCounterfactual(cf_dim)(model), guide, data)


@pytest.mark.parametrize("cf_dim", [-1, -2, None])
@pytest.mark.parametrize("max_plate_nesting", [2, 3, float("inf")])
@pytest.mark.parametrize("use_condition", [False, True])
@pytest.mark.parametrize("num_steps", [2, 3, 4, 5])
def test_smoke_cf_enumerate_hmm_compute_marginals(
    num_steps, use_condition, max_plate_nesting, cf_dim
):
    data = dist.Categorical(torch.tensor([0.5, 0.5])).sample((num_steps,))
<<<<<<< HEAD
=======
    hmm_model = HMM()
>>>>>>> cbe8bdbc

    @do(actions={"x_0": torch.tensor(0), "x_1": torch.tensor(0)})
    @condition(data={"x": torch.as_tensor(0)})
    @pyro.infer.config_enumerate
    def model(data):
        return hmm_model(data, use_condition)

    if use_condition:
        model = condition(data={f"y_{t}": y for t, y in enumerate(data)})(model)

    def guide(data):
        pass

    if cf_dim is None:
        max_plate_nesting += 1 - MultiWorldCounterfactual(cf_dim).first_available_dim
    else:
        max_plate_nesting += 1 - cf_dim

    # smoke test
    elbo = pyro.infer.TraceEnum_ELBO(max_plate_nesting=max_plate_nesting)
    elbo.compute_marginals(MultiWorldCounterfactual(cf_dim)(model), guide, data)


@pytest.mark.parametrize("num_particles", [1, 10])
@pytest.mark.parametrize("cf_dim", [-1, -2, None])
@pytest.mark.parametrize("max_plate_nesting", [2, 5])
@pytest.mark.parametrize("use_condition", [False, True])
@pytest.mark.parametrize(
    "num_steps",
    [2, 3, 4, 10]
    + [
        pytest.param(
            5, marks=pytest.mark.xfail(reason="mystery failure with 2 interventions")
        )
    ],
)
def test_smoke_cf_enumerate_hmm_infer_discrete(
    num_steps, use_condition, max_plate_nesting, cf_dim, num_particles
):
    data = dist.Categorical(torch.tensor([0.5, 0.5])).sample((num_steps,))
<<<<<<< HEAD
=======
    hmm_model = HMM()
>>>>>>> cbe8bdbc

    @do(actions={"x_0": torch.tensor(0), "x_1": torch.tensor(0)})
    @condition(data={"x": torch.as_tensor(0)})
    @pyro.infer.config_enumerate
    def model(data):
        return hmm_model(data, use_condition)

    if use_condition:
        model = condition(data={f"y_{t}": y for t, y in enumerate(data)})(model)

    if cf_dim is None:
        max_plate_nesting += 1 - MultiWorldCounterfactual(cf_dim).first_available_dim
    else:
        max_plate_nesting += 1 - cf_dim

    if num_particles > 1:
        model = pyro.plate("particles", num_particles, dim=-1 - max_plate_nesting)(
            model
        )
        max_plate_nesting += 1

    # smoke test
    pyro.infer.infer_discrete(first_available_dim=-1 - max_plate_nesting)(
        MultiWorldCounterfactual(cf_dim)(model)
    )(data)


@pytest.mark.parametrize("cf_dim", [-1, -2, None])
@pytest.mark.parametrize("max_plate_nesting", [2, 3])
@pytest.mark.parametrize("use_condition", [False, True])
@pytest.mark.parametrize("num_steps", [2, 3, 4, 5])
@pytest.mark.parametrize("Kernel", [pyro.infer.HMC, pyro.infer.NUTS])
def test_smoke_cf_enumerate_hmm_mcmc(
    num_steps, use_condition, max_plate_nesting, Kernel, cf_dim
):
    data = dist.Categorical(torch.tensor([0.5, 0.5])).sample((num_steps,))
<<<<<<< HEAD
=======
    hmm_model = HMM()
>>>>>>> cbe8bdbc

    @do(actions={"x_0": torch.tensor(0), "x_1": torch.tensor(0)})
    @condition(data={"x": torch.as_tensor(0)})
    @pyro.infer.config_enumerate
    def model(data):
        return hmm_model(data, use_condition)

    if use_condition:
        model = condition(data={f"y_{t}": y for t, y in enumerate(data)})(model)

    if cf_dim is None:
        max_plate_nesting += 1 - MultiWorldCounterfactual(cf_dim).first_available_dim
    else:
        max_plate_nesting += 1 - cf_dim

    # smoke test
    pyro.infer.MCMC(
        Kernel(
            MultiWorldCounterfactual(cf_dim)(model), max_plate_nesting=max_plate_nesting
        ),
        num_samples=2,
    ).run(data)


@pytest.mark.parametrize(
    "Autoguide",
    [
        pyro.infer.autoguide.AutoDelta,
        pyro.infer.autoguide.AutoNormal,
        pyro.infer.autoguide.AutoDiagonalNormal,
    ],
)
@pytest.mark.parametrize("event_shape", [(), (4,), (4, 3)], ids=str)
@pytest.mark.parametrize("cf_dim", [-2, -3])
@pytest.mark.parametrize("parallel", [False, True])
def test_smoke_cf_predictive_shapes(parallel, cf_dim, event_shape, Autoguide):
    pyro.clear_param_store()
    num_samples = 7

    actions = {"x": torch.randn((2,) + event_shape), "z": torch.randn(event_shape)}
    data = {"x": torch.randn((2,) + event_shape), "y": torch.randn((2,) + event_shape)}

    @MultiWorldCounterfactual(cf_dim)
    @do(actions=actions)
    @condition(data=data)
    def model():
        z = pyro.sample(
            "z", dist.Normal(0, 1).expand(event_shape).to_event(len(event_shape))
        )
        with pyro.plate("data", 2, dim=-1):
            x = pyro.sample("x", dist.Normal(z, 1).to_event(len(event_shape)))
            y = pyro.sample("y", dist.Normal(x + z, 1).to_event(len(event_shape)))
        return dict(x=x, y=y, z=z)

    guide = Autoguide(model)

    pyro.infer.Trace_ELBO(max_plate_nesting=1 - cf_dim).differentiable_loss(
        model, guide
    )

    vectorize = pyro.plate("_vectorize", num_samples, dim=cf_dim - 2)
    guide_tr = pyro.poutine.trace(vectorize(guide)).get_trace()
    expected = {
        k: v["value"]
        for k, v in pyro.poutine.trace(pyro.poutine.replay(vectorize(model), guide_tr))
        .get_trace()
        .nodes.items()
        if v["type"] == "sample" and not pyro.poutine.util.site_is_subsample(v)
    }

    predictive = pyro.infer.Predictive(
        model,
        guide=guide,
        num_samples=num_samples,
        parallel=parallel,
    )
    actual = predictive()
    assert set(actual) == set(expected)
    assert actual["x"].shape == expected["x"].shape
    assert actual["y"].shape == expected["y"].shape
    assert actual["z"].shape == expected["z"].shape


@pytest.mark.parametrize("cf_dim", [-1, -2])
@pytest.mark.parametrize("num_steps", [3, 4, 5, 10])
def test_mode_cf_enumerate_hmm_infer_discrete(num_steps, cf_dim):
    data = dist.Categorical(torch.tensor([0.5, 0.5])).sample((num_steps,))
<<<<<<< HEAD
=======
    hmm_model = HMM()
>>>>>>> cbe8bdbc

    pin_tr = pyro.poutine.trace(hmm_model).get_trace(data, True)
    pinned = {
        "x": torch.as_tensor(0),
        "emission_probs": pin_tr.nodes["emission_probs"]["value"],
    }

    @condition(data=pinned)
    @condition(data={f"y_{t}": y for t, y in enumerate(data)})
    @pyro.infer.config_enumerate
    def model(data):
        return hmm_model(data, True)

    @MultiWorldCounterfactual(cf_dim)
    @SelectFactual()
    @do(actions={"x_0": torch.tensor(0), "x_1": torch.tensor(0)})
    def cf_model(data):
        return model(data)

    posterior = pyro.infer.infer_discrete(
        first_available_dim=cf_dim - 3, temperature=0
    )(model)
    cf_posterior = pyro.infer.infer_discrete(
        first_available_dim=cf_dim - 3, temperature=0
    )(cf_model)

    posterior_mode = pyro.poutine.trace(posterior).get_trace(data)
    cf_posterior_mode = pyro.poutine.trace(cf_posterior).get_trace(data)

    assert set(posterior_mode.nodes) <= set(cf_posterior_mode.nodes)

    for name, posterior_node in posterior_mode.nodes.items():
        if pyro.poutine.util.site_is_subsample(posterior_node):
            continue
        if posterior_node["type"] != "sample" or name in pinned:
            continue

        # modes should match in the factual world
        cf_mode_value = cf_posterior_mode.nodes[name]["value"][
            cf_posterior_mode.nodes[name]["mask"]
        ]
        mode_value = posterior_mode.nodes[name]["value"]
        assert torch.allclose(mode_value, cf_mode_value), f"failed for {name}"


@pytest.mark.parametrize("cf_dim", [-2, -3])
def test_cf_infer_discrete_mediation(cf_dim):
    actions = {
        "w": (torch.tensor(0.0), torch.tensor(1.0)),
        "x": lambda x_: gather(x_, IndexSet(w={2})),
    }

    @MultiWorldCounterfactual(cf_dim)
    @do(actions=actions)
    @pyro.plate("data", size=1000, dim=-1)
    @pyro.infer.config_enumerate
    def model():
        w = pyro.sample("w", dist.Bernoulli(0.67))

        p_x = torch.tensor([0.53, 0.43])
        p_x_w = pyro.ops.indexing.Vindex(p_x)[..., w.long()]
        x = pyro.sample("x", dist.Bernoulli(p_x_w))

        p_y = torch.tensor([0.92, 0.23])
        p_y_w = pyro.ops.indexing.Vindex(p_y)[..., w.long()]
        y = pyro.sample("y", dist.Bernoulli(p_y_w))

        p_z = torch.tensor([[0.3, 0.4], [0.8, 0.1]])
        p_z_xy = pyro.ops.indexing.Vindex(p_z)[x.long(), y.long()]
        z = pyro.sample("z", dist.Bernoulli(p_z_xy))
        return dict(x=x, y=y, z=z)

    posterior = pyro.infer.infer_discrete(first_available_dim=cf_dim - 2)(model)
    tr = pyro.poutine.trace(posterior).get_trace()

    assert torch.any(tr.nodes["z"]["value"] > 0)
<<<<<<< HEAD
    assert torch.any(tr.nodes["z"]["value"] < 1)
=======
    assert torch.any(tr.nodes["z"]["value"] < 1)


def test_preempt_op_singleworld():
    @SingleWorldCounterfactual()
    @pyro.plate("data", size=1000, dim=-1)
    def model():
        x = pyro.sample("x", dist.Bernoulli(0.67))
        x = pyro.deterministic(
            "x_", split(x, (torch.tensor(0.0),), name="x", event_dim=0), event_dim=0
        )
        y = pyro.sample("y", dist.Bernoulli(0.67))
        y_case = torch.tensor(1)
        y = pyro.deterministic(
            "y_",
            preempt(y, (torch.tensor(1.0),), y_case, name="__y", event_dim=0),
            event_dim=0,
        )
        z = pyro.sample("z", dist.Bernoulli(0.67))
        return dict(x=x, y=y, z=z)

    tr = pyro.poutine.trace(model).get_trace()
    assert torch.all(tr.nodes["x_"]["value"] == 0.0)
    assert torch.all(tr.nodes["y_"]["value"] == 1.0)


@pytest.mark.parametrize("cf_dim", [-2, -3, None])
@pytest.mark.parametrize("event_shape", [(), (4,), (4, 3)])
def test_cf_handler_preemptions(cf_dim, event_shape):
    event_dim = len(event_shape)

    splits = {"x": torch.tensor(0.0)}
    preemptions = {"y": torch.tensor(1.0)}

    @do(actions=splits)
    @Preemptions(actions=preemptions)
    @pyro.plate("data", size=1000, dim=-1)
    def model():
        w = pyro.sample(
            "w", dist.Normal(0, 1).expand(event_shape).to_event(len(event_shape))
        )
        x = pyro.sample("x", dist.Normal(w, 1).to_event(len(event_shape)))
        y = pyro.sample("y", dist.Normal(w + x, 1).to_event(len(event_shape)))
        z = pyro.sample("z", dist.Normal(x + y, 1).to_event(len(event_shape)))
        return dict(w=w, x=x, y=y, z=z)

    with MultiWorldCounterfactual(cf_dim):
        tr = pyro.poutine.trace(model).get_trace()
        assert all(f"__split_{k}" in tr.nodes for k in preemptions.keys())
        assert indices_of(tr.nodes["w"]["value"], event_dim=event_dim) == IndexSet()
        assert indices_of(tr.nodes["y"]["value"], event_dim=event_dim) == IndexSet(
            x={0, 1}
        )
        assert indices_of(tr.nodes["z"]["value"], event_dim=event_dim) == IndexSet(
            x={0, 1}
        )


# Define a helper function to run SVI. (Generally, Pyro users like to have more control over the training process!)
def run_svi_inference(model, n_steps=1000, verbose=True, lr=0.03, **model_kwargs):
    guide = AutoMultivariateNormal(model)
    elbo = pyro.infer.Trace_ELBO()(model, guide)
    # initialize parameters
    elbo(**model_kwargs)
    adam = torch.optim.Adam(elbo.parameters(), lr=lr)
    # Do gradient steps
    for step in range(1, n_steps + 1):
        adam.zero_grad()
        loss = elbo(**model_kwargs)
        loss.backward()
        adam.step()
        if (step % 100 == 0) or (step == 1) & verbose:
            print("[iteration %04d] loss: %.4f" % (step, loss))
    return guide


def test_cf_inference_with_soft_conditioner():
    def model():
        z = pyro.sample("z", dist.Normal(0, 1), obs=torch.tensor(0.1))
        u_x = pyro.sample("u_x", dist.Normal(0, 1))
        x = pyro.deterministic("x", z + u_x, event_dim=0)
        u_y = pyro.sample("u_y", dist.Normal(0, 1))
        y = pyro.deterministic("y", x + z + u_y, event_dim=0)
        return dict(x=x, y=y, z=z)

    h_cond = condition(data={"x": torch.tensor(0.0), "y": torch.tensor(1.0)})
    h_do = do(actions={"z": torch.tensor(0.0)})
    scale = 0.01
    reparam_config = AutoSoftConditioning(scale=scale, alpha=0.5)

    def model_cf():
        with pyro.poutine.reparam(config=reparam_config):
            with TwinWorldCounterfactual(), h_do, h_cond:
                model()

    def model_conditioned():
        with pyro.poutine.reparam(config=reparam_config):
            with h_cond:
                model()

    # Run SVI inference
    guide = run_svi_inference(model_conditioned, n_steps=2500, verbose=False)
    est_u_x = guide.median()["u_x"]
    est_u_y = guide.median()["u_y"]

    assert torch.allclose(
        est_u_x, torch.tensor(-0.1), atol=5 * scale
    )  # p(u_x | z=.1, x=0, y=1) is a point mass at -0.1
    assert torch.allclose(
        est_u_y, torch.tensor(0.9), atol=5 * scale
    )  # p(u_y | z=.1, x=0, y=1) is a point mass at 0.9

    # Compute counterfactuals
    cf_samps = pyro.infer.Predictive(model_cf, guide=guide, num_samples=100)()
    avg_x_cf = cf_samps["x"].squeeze()[:, 1].mean()
    avg_y_cf = cf_samps["y"].squeeze()[:, 1].mean()

    assert torch.allclose(avg_x_cf, torch.tensor(-0.1), atol=5 * scale)
    assert torch.allclose(avg_y_cf, torch.tensor(0.8), atol=5 * scale)
>>>>>>> cbe8bdbc
<|MERGE_RESOLUTION|>--- conflicted
+++ resolved
@@ -15,25 +15,17 @@
     SingleWorldFactual,
     TwinWorldCounterfactual,
 )
-<<<<<<< HEAD
-from chirho.counterfactual.handlers.selection import SelectFactual
-=======
 from chirho.counterfactual.handlers.counterfactual import Preemptions
 from chirho.counterfactual.handlers.selection import SelectFactual
 from chirho.counterfactual.ops import preempt, split
->>>>>>> cbe8bdbc
 from chirho.indexed.ops import IndexSet, gather, indices_of, union
 from chirho.interventional.handlers import do
 from chirho.interventional.ops import intervene
 from chirho.observational.handlers import condition
-<<<<<<< HEAD
-from chirho.observational.ops import observe
-=======
 from chirho.observational.handlers.soft_conditioning import AutoSoftConditioning
 from chirho.observational.ops import observe
 
 pyro.settings.set(module_local_params=True)
->>>>>>> cbe8bdbc
 
 logger = logging.getLogger(__name__)
 
@@ -323,37 +315,6 @@
                 }
 
 
-<<<<<<< HEAD
-def hmm_model(data: Iterable, use_condition: bool):
-    transition_probs = pyro.param(
-        "transition_probs",
-        torch.tensor([[0.75, 0.25], [0.25, 0.75]]),
-        constraint=dist.constraints.simplex,
-    )
-    emission_probs = pyro.sample(
-        "emission_probs",
-        dist.Dirichlet(torch.tensor([0.5, 0.5])).expand([2]).to_event(1),
-    )
-    x = pyro.sample("x", dist.Categorical(torch.tensor([0.5, 0.5])))
-    logger.debug(f"-1\t{tuple(x.shape)}")
-    for t, y in pyro.markov(enumerate(data)):
-        x = pyro.sample(
-            f"x_{t}",
-            dist.Categorical(pyro.ops.indexing.Vindex(transition_probs)[..., x, :]),
-        )
-
-        if use_condition:
-            pyro.sample(
-                f"y_{t}",
-                dist.Categorical(pyro.ops.indexing.Vindex(emission_probs)[..., x, :]),
-            )
-        else:
-            observe(
-                dist.Categorical(pyro.ops.indexing.Vindex(emission_probs)[..., x, :]),
-                y,
-                name=f"y_{t}",
-            )
-=======
 class HMM(pyro.nn.PyroModule):
     @pyro.nn.PyroParam(constraint=dist.constraints.simplex)
     def trans_probs(self):
@@ -383,7 +344,6 @@
                     y,
                     name=f"y_{t}",
                 )
->>>>>>> cbe8bdbc
         logger.debug(f"{t}\t{tuple(x.shape)}")
 
 
@@ -398,10 +358,7 @@
     num_steps, use_condition, Elbo, use_guide, max_plate_nesting, cf_dim, num_particles
 ):
     data = dist.Categorical(torch.tensor([0.5, 0.5])).sample((num_steps,))
-<<<<<<< HEAD
-=======
     hmm_model = HMM()
->>>>>>> cbe8bdbc
 
     @do(actions={"x_0": torch.tensor(0), "x_1": torch.tensor(0)})
     def model(data):
@@ -447,10 +404,7 @@
     num_steps, use_condition, max_plate_nesting, cf_dim
 ):
     data = dist.Categorical(torch.tensor([0.5, 0.5])).sample((num_steps,))
-<<<<<<< HEAD
-=======
     hmm_model = HMM()
->>>>>>> cbe8bdbc
 
     @do(actions={"x_0": torch.tensor(0), "x_1": torch.tensor(0)})
     @condition(data={"x": torch.as_tensor(0)})
@@ -491,10 +445,7 @@
     num_steps, use_condition, max_plate_nesting, cf_dim, num_particles
 ):
     data = dist.Categorical(torch.tensor([0.5, 0.5])).sample((num_steps,))
-<<<<<<< HEAD
-=======
     hmm_model = HMM()
->>>>>>> cbe8bdbc
 
     @do(actions={"x_0": torch.tensor(0), "x_1": torch.tensor(0)})
     @condition(data={"x": torch.as_tensor(0)})
@@ -531,10 +482,7 @@
     num_steps, use_condition, max_plate_nesting, Kernel, cf_dim
 ):
     data = dist.Categorical(torch.tensor([0.5, 0.5])).sample((num_steps,))
-<<<<<<< HEAD
-=======
     hmm_model = HMM()
->>>>>>> cbe8bdbc
 
     @do(actions={"x_0": torch.tensor(0), "x_1": torch.tensor(0)})
     @condition(data={"x": torch.as_tensor(0)})
@@ -622,10 +570,7 @@
 @pytest.mark.parametrize("num_steps", [3, 4, 5, 10])
 def test_mode_cf_enumerate_hmm_infer_discrete(num_steps, cf_dim):
     data = dist.Categorical(torch.tensor([0.5, 0.5])).sample((num_steps,))
-<<<<<<< HEAD
-=======
     hmm_model = HMM()
->>>>>>> cbe8bdbc
 
     pin_tr = pyro.poutine.trace(hmm_model).get_trace(data, True)
     pinned = {
@@ -702,9 +647,6 @@
     tr = pyro.poutine.trace(posterior).get_trace()
 
     assert torch.any(tr.nodes["z"]["value"] > 0)
-<<<<<<< HEAD
-    assert torch.any(tr.nodes["z"]["value"] < 1)
-=======
     assert torch.any(tr.nodes["z"]["value"] < 1)
 
 
@@ -823,5 +765,4 @@
     avg_y_cf = cf_samps["y"].squeeze()[:, 1].mean()
 
     assert torch.allclose(avg_x_cf, torch.tensor(-0.1), atol=5 * scale)
-    assert torch.allclose(avg_y_cf, torch.tensor(0.8), atol=5 * scale)
->>>>>>> cbe8bdbc
+    assert torch.allclose(avg_y_cf, torch.tensor(0.8), atol=5 * scale)