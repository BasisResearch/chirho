import pyro
import pyro.distributions as dist
import pyro.infer
import pytest
import torch
from scipy.stats import spearmanr

<<<<<<< HEAD
from chirho.counterfactual.handlers import MultiWorldCounterfactual
from chirho.counterfactual.handlers.explanation import (
=======
from chirho.counterfactual.handlers.counterfactual import (
    MultiWorldCounterfactual,
    Preemptions,
)
from chirho.counterfactual.handlers.explanation import (
    SearchForCause,
>>>>>>> 1c37206f
    consequent_differs,
    random_intervention,
    undo_split,
    uniform_proposal,
)
from chirho.counterfactual.ops import preempt, split
from chirho.indexed.ops import IndexSet, gather, indices_of
from chirho.interventional.ops import intervene
from chirho.observational.handlers.condition import Factors, condition


def test_undo_split():
    with MultiWorldCounterfactual():
        x_obs = torch.zeros(10)
        x_cf_1 = torch.ones(10)
        x_cf_2 = 2 * x_cf_1
        x_split = split(x_obs, (x_cf_1,), name="split1")
        x_split = split(x_split, (x_cf_2,), name="split2")

        undo_split2 = undo_split(antecedents=["split2"])
        x_undone = undo_split2(x_split)

        assert indices_of(x_split) == indices_of(x_undone)
        assert torch.all(gather(x_split, IndexSet(split2={0})) == x_undone)


@pytest.mark.parametrize("plate_size", [4, 50, 200])
@pytest.mark.parametrize("event_shape", [(), (3,), (3, 2)])
def test_undo_split_parametrized(event_shape, plate_size):
    joint_dims = torch.Size([plate_size, *event_shape])

    replace1 = torch.ones(joint_dims)
    preemption_tensor = replace1 * 5
    case = torch.randint(0, 2, size=joint_dims)

    @pyro.plate("data", size=plate_size, dim=-1)
    def model():
        w = pyro.sample(
            "w", dist.Normal(0, 1).expand(event_shape).to_event(len(event_shape))
        )
        w = split(w, (replace1,), name="split1")

        w = pyro.deterministic(
            "w_preempted", preempt(w, preemption_tensor, case, name="w_preempted")
        )

        w = pyro.deterministic("w_undone", undo_split(antecedents=["split1"])(w))

    with MultiWorldCounterfactual() as mwc:
        with pyro.poutine.trace() as tr:
            model()

    nd = tr.trace.nodes

    with mwc:
        assert indices_of(nd["w_undone"]["value"]) == IndexSet(split1={0, 1})

        w_undone_shape = list(nd["w_undone"]["value"].shape)
        desired_shape = list(
            (2,)
            + (1,) * (len(w_undone_shape) - len(event_shape) - 2)
            + (plate_size,)
            + event_shape
        )
        assert w_undone_shape == desired_shape

        cf_values = gather(nd["w_undone"]["value"], IndexSet(split1={1})).squeeze()
        observed_values = gather(
            nd["w_undone"]["value"], IndexSet(split1={0})
        ).squeeze()

        preempted_values = cf_values[case == 1.0]
        reverted_values = cf_values[case == 0.0]
        picked_values = observed_values[case == 0.0]

        assert torch.all(preempted_values == 5.0)
        assert torch.all(reverted_values == picked_values)


def test_undo_split_with_interaction():
    def model():
        x = pyro.sample("x", dist.Delta(torch.tensor(1.0)))

        x_split = pyro.deterministic(
            "x_split",
            split(x, (torch.tensor(0.5),), name="x_split", event_dim=0),
            event_dim=0,
        )

        x_undone = pyro.deterministic(
            "x_undone", undo_split(antecedents=["x_split"])(x_split), event_dim=0
        )

        x_case = torch.tensor(1)
        x_preempted = pyro.deterministic(
            "x_preempted",
            preempt(
                x_undone, (torch.tensor(5.0),), x_case, name="x_preempted", event_dim=0
            ),
            event_dim=0,
        )

        x_undone_2 = pyro.deterministic(
            "x_undone_2", undo_split(antecedents=["x"])(x_preempted), event_dim=0
        )

        x_split2 = pyro.deterministic(
            "x_split2",
            split(x_undone_2, (torch.tensor(2.0),), name="x_split2", event_dim=0),
            event_dim=0,
        )

        x_undone_3 = pyro.deterministic(
            "x_undone_3",
            undo_split(antecedents=["x_split", "x_split2"])(x_split2),
            event_dim=0,
        )

        return x_undone_3

    with MultiWorldCounterfactual() as mwc:
        with pyro.poutine.trace() as tr:
            model()

    nd = tr.trace.nodes

    with mwc:
        x_split_2 = nd["x_split2"]["value"]
        x_00 = gather(
            x_split_2, IndexSet(x_split={0}, x_split2={0}), event_dim=0
        )  # 5.0
        x_10 = gather(
            x_split_2, IndexSet(x_split={1}, x_split2={0}), event_dim=0
        )  # 5.0
        x_01 = gather(
            x_split_2, IndexSet(x_split={0}, x_split2={1}), event_dim=0
        )  # 2.0
        x_11 = gather(
            x_split_2, IndexSet(x_split={1}, x_split2={1}), event_dim=0
        )  # 2.0

        assert (
            nd["x_split"]["value"][0].item() == 1.0
            and nd["x_split"]["value"][1].item() == 0.5
        )

        assert (
            nd["x_undone"]["value"][0].item() == 1.0
            and nd["x_undone"]["value"][1].item() == 1.0
        )

        assert (
            nd["x_preempted"]["value"][0].item() == 5.0
            and nd["x_preempted"]["value"][1].item() == 5.0
        )

        assert (
            nd["x_undone_2"]["value"][0].item() == 5.0
            and nd["x_undone_2"]["value"][1].item() == 5.0
        )

        assert torch.all(nd["x_undone_3"]["value"] == 5.0)

        assert (x_00, x_10, x_01, x_11) == (5.0, 5.0, 2.0, 2.0)


@pytest.mark.parametrize("plate_size", [4, 50, 200])
@pytest.mark.parametrize("event_shape", [(), (3,), (3, 2)], ids=str)
def test_consequent_differs(plate_size, event_shape):
    factors = {
        "consequent": consequent_differs(
            antecedents=["split"], event_dim=len(event_shape)
        )
    }

    @Factors(factors=factors)
    @pyro.plate("data", size=plate_size, dim=-1)
    def model_cd():
        w = pyro.sample(
            "w", dist.Normal(0, 0.1).expand(event_shape).to_event(len(event_shape))
        )
        new_w = w.clone()
        new_w[1::2] = 10
        w = split(w, (new_w,), name="split")
        consequent = pyro.deterministic(
            "consequent", w * 0.1, event_dim=len(event_shape)
        )
        con_dif = pyro.deterministic(
            "con_dif", consequent_differs(antecedents=["split"])(consequent)
        )
        return con_dif

    with MultiWorldCounterfactual() as mwc:
        with pyro.poutine.trace() as tr:
            model_cd()

    tr.trace.compute_log_prob()
    nd = tr.trace.nodes

    with mwc:
        int_con_dif = gather(
            nd["con_dif"]["value"], IndexSet(**{"split": {1}})
        ).squeeze()

    assert torch.all(int_con_dif[1::2] == 0.0)
    assert torch.all(int_con_dif[0::2] == -1e8)

    assert nd["__factor_consequent"]["log_prob"].sum() < -1e2


<<<<<<< HEAD
# ________________________________________________
# testing uniform proposal and random intervention

support_real = pyro.distributions.constraints.real
support_boolean = pyro.distributions.constraints.boolean
support_positive = pyro.distributions.constraints.positive
support_interval = pyro.distributions.constraints.interval(0, 10)
support_integer_interval = pyro.distributions.constraints.integer_interval(0, 2)
indep_constraint = pyro.distributions.constraints.independent(
    pyro.distributions.constraints.real, reinterpreted_batch_ndims=1
)


@pytest.mark.parametrize(
    "support",
    [
        support_real,
        support_boolean,
        support_positive,
        support_interval,
        support_integer_interval,
        indep_constraint,
    ],
)
@pytest.mark.parametrize("edges", [(0, 2), (0, 100), (0, 250)])
def test_uniform_proposal(support, edges):
    # plug the edges into interval constraints
    if support is support_integer_interval:
        support = pyro.distributions.constraints.integer_interval(*edges)
    elif support is support_interval:
        support = pyro.distributions.constraints.interval(*edges)

    # test all but the indep_constraint
    if support is not indep_constraint:
        uniform = uniform_proposal(support)
        with pyro.plate("samples", 50):
            samples = pyro.sample("samples", uniform)

        # with positive constraint, zeros are possible, but
        # they don't pass `support.check`. Considered harmless.
        if support is support_positive:
            samples = samples[samples != 0]

        assert torch.all(support.check(samples))

    else:  # testing the idependence constraint requires a bit more work
        dist_indep = uniform_proposal(
            indep_constraint, event_shape=torch.Size([2, 1000])
        )
        with pyro.plate("data", 2):
            samples_indep = pyro.sample("samples_indep", dist_indep.expand([2]))

        batch_1 = samples_indep[0].squeeze().tolist()
        batch_2 = samples_indep[1].squeeze().tolist()
        assert abs(spearmanr(batch_1, batch_2).correlation) < 0.2


@pytest.mark.parametrize(
    "support",
    [
        support_real,
        support_boolean,
        support_positive,
        support_interval,
        support_integer_interval,
        indep_constraint,
    ],
)
def test_random_intervention(support):
    intervention = random_intervention(support, "samples")

    with pyro.plate("draws", 1000):
        samples = intervention(torch.ones(10))

    if support is support_positive:
        samples = samples[samples != 0]
=======
SUPPORT_CASES = [
    pyro.distributions.constraints.real,
    pyro.distributions.constraints.boolean,
    pyro.distributions.constraints.positive,
    pyro.distributions.constraints.interval(0, 10),
    pyro.distributions.constraints.interval(-5, 5),
    pyro.distributions.constraints.integer_interval(0, 2),
    pyro.distributions.constraints.integer_interval(0, 100),
]


@pytest.mark.parametrize("support", SUPPORT_CASES)
@pytest.mark.parametrize("event_shape", [(), (3,), (3, 2)], ids=str)
def test_uniform_proposal(support, event_shape):
    if event_shape:
        support = pyro.distributions.constraints.independent(support, len(event_shape))

    uniform = uniform_proposal(support, event_shape=event_shape)
    samples = uniform.sample((10,))
    assert torch.all(support.check(samples))


@pytest.mark.parametrize("support", SUPPORT_CASES)
@pytest.mark.parametrize("event_shape", [(), (3,), (3, 2)], ids=str)
def test_random_intervention(support, event_shape):
    if event_shape:
        support = pyro.distributions.constraints.independent(support, len(event_shape))

    obs_value = torch.randn(event_shape)
    intervention = random_intervention(support, "samples")

    with pyro.plate("draws", 10):
        samples = intervene(obs_value, intervention)
>>>>>>> 1c37206f

    assert torch.all(support.check(samples))


<<<<<<< HEAD
# tests of uniform proposal and random intervention end here
# ___________________________________________________________
=======
def stones_bayesian_model():
    prob_sally_throws = pyro.sample("prob_sally_throws", dist.Beta(1, 1))
    prob_bill_throws = pyro.sample("prob_bill_throws", dist.Beta(1, 1))
    prob_sally_hits = pyro.sample("prob_sally_hits", dist.Beta(1, 1))
    prob_bill_hits = pyro.sample("prob_bill_hits", dist.Beta(1, 1))
    prob_bottle_shatters_if_sally = pyro.sample(
        "prob_bottle_shatters_if_sally", dist.Beta(1, 1)
    )
    prob_bottle_shatters_if_bill = pyro.sample(
        "prob_bottle_shatters_if_bill", dist.Beta(1, 1)
    )

    sally_throws = pyro.sample("sally_throws", dist.Bernoulli(prob_sally_throws))
    bill_throws = pyro.sample("bill_throws", dist.Bernoulli(prob_bill_throws))

    new_shp = torch.where(sally_throws == 1, prob_sally_hits, 0.0)

    sally_hits = pyro.sample("sally_hits", dist.Bernoulli(new_shp))

    new_bhp = torch.where(
        (bill_throws.bool() & (~sally_hits.bool())) == 1,
        prob_bill_hits,
        torch.tensor(0.0),
    )

    bill_hits = pyro.sample("bill_hits", dist.Bernoulli(new_bhp))

    new_bsp = torch.where(
        bill_hits.bool() == 1,
        prob_bottle_shatters_if_bill,
        torch.where(
            sally_hits.bool() == 1,
            prob_bottle_shatters_if_sally,
            torch.tensor(0.0),
        ),
    )

    bottle_shatters = pyro.sample("bottle_shatters", dist.Bernoulli(new_bsp))

    return {
        "sally_throws": sally_throws,
        "bill_throws": bill_throws,
        "sally_hits": sally_hits,
        "bill_hits": bill_hits,
        "bottle_shatters": bottle_shatters,
    }


def test_SearchForCause_single_layer():
    observations = {
        "prob_sally_throws": 1.0,
        "prob_bill_throws": 1.0,
        "prob_sally_hits": 1.0,
        "prob_bill_hits": 1.0,
        "prob_bottle_shatters_if_sally": 1.0,
        "prob_bottle_shatters_if_bill": 1.0,
    }

    observations_conditioning = condition(
        data={k: torch.as_tensor(v) for k, v in observations.items()}
    )

    with MultiWorldCounterfactual() as mwc:
        with SearchForCause({"sally_throws": 0.0}, bias=0.0):
            with observations_conditioning:
                with pyro.poutine.trace() as tr:
                    stones_bayesian_model()

    tr = tr.trace.nodes

    with mwc:
        preempt_sally_throws = gather(
            tr["__cause_split_sally_throws"]["value"],
            IndexSet(**{"sally_throws": {0}}),
            event_dim=0,
        )

        int_sally_hits = gather(
            tr["sally_hits"]["value"], IndexSet(**{"sally_throws": {1}}), event_dim=0
        )

        obs_bill_hits = gather(
            tr["bill_hits"]["value"], IndexSet(**{"sally_throws": {0}}), event_dim=0
        )

        int_bill_hits = gather(
            tr["bill_hits"]["value"], IndexSet(**{"sally_throws": {1}}), event_dim=0
        )

        int_bottle_shatters = gather(
            tr["bottle_shatters"]["value"],
            IndexSet(**{"sally_throws": {1}}),
            event_dim=0,
        )

    outcome = {
        "preempt_sally_throws": preempt_sally_throws.item(),
        "int_sally_hits": int_sally_hits.item(),
        "obs_bill_hits": obs_bill_hits.item(),
        "int_bill_hits": int_bill_hits.item(),
        "intervened_bottle_shatters": int_bottle_shatters.item(),
    }

    assert list(outcome.values()) == [0, 0.0, 0.0, 1.0, 1.0] or list(
        outcome.values()
    ) == [1, 1.0, 0.0, 0.0, 1.0]


def test_SearchForCause_two_layers():
    observations = {
        "prob_sally_throws": 1.0,
        "prob_bill_throws": 1.0,
        "prob_sally_hits": 1.0,
        "prob_bill_hits": 1.0,
        "prob_bottle_shatters_if_sally": 1.0,
        "prob_bottle_shatters_if_bill": 1.0,
    }

    observations_conditioning = condition(
        data={k: torch.as_tensor(v) for k, v in observations.items()}
    )

    actions = {"sally_throws": 0.0}

    pinned_preemption_variables = {
        "preempt_sally_throws": torch.tensor(0),
        "witness_preempt_bill_hits": torch.tensor(1),
    }
    preemption_conditioning = condition(data=pinned_preemption_variables)

    witness_preemptions = {"bill_hits": undo_split(antecedents=actions.keys())}
    witness_preemptions_handler: Preemptions = Preemptions(
        actions=witness_preemptions, prefix="witness_preempt_"
    )

    with MultiWorldCounterfactual() as mwc:
        with SearchForCause(actions=actions, bias=0.1, prefix="preempt_"):
            with preemption_conditioning, witness_preemptions_handler:
                with observations_conditioning:
                    with pyro.poutine.trace() as tr:
                        stones_bayesian_model()

    tr = tr.trace.nodes

    with mwc:
        obs_bill_hits = gather(
            tr["bill_hits"]["value"],
            IndexSet(**{"sally_throws": {0}}),
            event_dim=0,
        ).item()
        int_bill_hits = gather(
            tr["bill_hits"]["value"],
            IndexSet(**{"sally_throws": {1}}),
            event_dim=0,
        ).item()
        int_bottle_shatters = gather(
            tr["bottle_shatters"]["value"],
            IndexSet(**{"sally_throws": {1}}),
            event_dim=0,
        ).item()

    assert obs_bill_hits == 0.0 and int_bill_hits == 0.0 and int_bottle_shatters == 0.0
>>>>>>> 1c37206f
<|MERGE_RESOLUTION|>--- conflicted
+++ resolved
@@ -5,17 +5,12 @@
 import torch
 from scipy.stats import spearmanr
 
-<<<<<<< HEAD
-from chirho.counterfactual.handlers import MultiWorldCounterfactual
-from chirho.counterfactual.handlers.explanation import (
-=======
 from chirho.counterfactual.handlers.counterfactual import (
     MultiWorldCounterfactual,
     Preemptions,
 )
 from chirho.counterfactual.handlers.explanation import (
     SearchForCause,
->>>>>>> 1c37206f
     consequent_differs,
     random_intervention,
     undo_split,
@@ -226,84 +221,6 @@
     assert nd["__factor_consequent"]["log_prob"].sum() < -1e2
 
 
-<<<<<<< HEAD
-# ________________________________________________
-# testing uniform proposal and random intervention
-
-support_real = pyro.distributions.constraints.real
-support_boolean = pyro.distributions.constraints.boolean
-support_positive = pyro.distributions.constraints.positive
-support_interval = pyro.distributions.constraints.interval(0, 10)
-support_integer_interval = pyro.distributions.constraints.integer_interval(0, 2)
-indep_constraint = pyro.distributions.constraints.independent(
-    pyro.distributions.constraints.real, reinterpreted_batch_ndims=1
-)
-
-
-@pytest.mark.parametrize(
-    "support",
-    [
-        support_real,
-        support_boolean,
-        support_positive,
-        support_interval,
-        support_integer_interval,
-        indep_constraint,
-    ],
-)
-@pytest.mark.parametrize("edges", [(0, 2), (0, 100), (0, 250)])
-def test_uniform_proposal(support, edges):
-    # plug the edges into interval constraints
-    if support is support_integer_interval:
-        support = pyro.distributions.constraints.integer_interval(*edges)
-    elif support is support_interval:
-        support = pyro.distributions.constraints.interval(*edges)
-
-    # test all but the indep_constraint
-    if support is not indep_constraint:
-        uniform = uniform_proposal(support)
-        with pyro.plate("samples", 50):
-            samples = pyro.sample("samples", uniform)
-
-        # with positive constraint, zeros are possible, but
-        # they don't pass `support.check`. Considered harmless.
-        if support is support_positive:
-            samples = samples[samples != 0]
-
-        assert torch.all(support.check(samples))
-
-    else:  # testing the idependence constraint requires a bit more work
-        dist_indep = uniform_proposal(
-            indep_constraint, event_shape=torch.Size([2, 1000])
-        )
-        with pyro.plate("data", 2):
-            samples_indep = pyro.sample("samples_indep", dist_indep.expand([2]))
-
-        batch_1 = samples_indep[0].squeeze().tolist()
-        batch_2 = samples_indep[1].squeeze().tolist()
-        assert abs(spearmanr(batch_1, batch_2).correlation) < 0.2
-
-
-@pytest.mark.parametrize(
-    "support",
-    [
-        support_real,
-        support_boolean,
-        support_positive,
-        support_interval,
-        support_integer_interval,
-        indep_constraint,
-    ],
-)
-def test_random_intervention(support):
-    intervention = random_intervention(support, "samples")
-
-    with pyro.plate("draws", 1000):
-        samples = intervention(torch.ones(10))
-
-    if support is support_positive:
-        samples = samples[samples != 0]
-=======
 SUPPORT_CASES = [
     pyro.distributions.constraints.real,
     pyro.distributions.constraints.boolean,
@@ -337,15 +254,10 @@
 
     with pyro.plate("draws", 10):
         samples = intervene(obs_value, intervention)
->>>>>>> 1c37206f
 
     assert torch.all(support.check(samples))
 
 
-<<<<<<< HEAD
-# tests of uniform proposal and random intervention end here
-# ___________________________________________________________
-=======
 def stones_bayesian_model():
     prob_sally_throws = pyro.sample("prob_sally_throws", dist.Beta(1, 1))
     prob_bill_throws = pyro.sample("prob_bill_throws", dist.Beta(1, 1))
@@ -507,5 +419,4 @@
             event_dim=0,
         ).item()
 
-    assert obs_bill_hits == 0.0 and int_bill_hits == 0.0 and int_bottle_shatters == 0.0
->>>>>>> 1c37206f
+    assert obs_bill_hits == 0.0 and int_bill_hits == 0.0 and int_bottle_shatters == 0.0