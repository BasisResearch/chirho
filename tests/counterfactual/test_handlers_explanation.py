import pyro
import pyro.distributions as dist
import pyro.infer
import pytest
import torch

from chirho.counterfactual.handlers.counterfactual import (
    MultiWorldCounterfactual,
    Preemptions,
)
from chirho.counterfactual.handlers.explanation import (
    ExplainCauses,
    SearchForCause,
    consequent_differs,
    random_intervention,
    undo_split,
    uniform_proposal,
)
from chirho.counterfactual.ops import preempt, split
from chirho.indexed.ops import IndexSet, gather, indices_of
from chirho.interventional.ops import intervene
from chirho.observational.handlers.condition import Factors, condition


def test_undo_split():
    with MultiWorldCounterfactual():
        x_obs = torch.zeros(10)
        x_cf_1 = torch.ones(10)
        x_cf_2 = 2 * x_cf_1
        x_split = split(x_obs, (x_cf_1,), name="split1")
        x_split = split(x_split, (x_cf_2,), name="split2")

        undo_split2 = undo_split(antecedents=["split2"])
        x_undone = undo_split2(x_split)

        assert indices_of(x_split) == indices_of(x_undone)
        assert torch.all(gather(x_split, IndexSet(split2={0})) == x_undone)


@pytest.mark.parametrize("plate_size", [4, 50, 200])
@pytest.mark.parametrize("event_shape", [(), (3,), (3, 2)])
def test_undo_split_parametrized(event_shape, plate_size):
    joint_dims = torch.Size([plate_size, *event_shape])

    replace1 = torch.ones(joint_dims)
    preemption_tensor = replace1 * 5
    case = torch.randint(0, 2, size=joint_dims)

    @pyro.plate("data", size=plate_size, dim=-1)
    def model():
        w = pyro.sample(
            "w", dist.Normal(0, 1).expand(event_shape).to_event(len(event_shape))
        )
        w = split(w, (replace1,), name="split1")

        w = pyro.deterministic(
            "w_preempted", preempt(w, preemption_tensor, case, name="w_preempted")
        )

        w = pyro.deterministic("w_undone", undo_split(antecedents=["split1"])(w))

    with MultiWorldCounterfactual() as mwc:
        with pyro.poutine.trace() as tr:
            model()

    nd = tr.trace.nodes

    with mwc:
        assert indices_of(nd["w_undone"]["value"]) == IndexSet(split1={0, 1})

        w_undone_shape = list(nd["w_undone"]["value"].shape)
        desired_shape = list(
            (2,)
            + (1,) * (len(w_undone_shape) - len(event_shape) - 2)
            + (plate_size,)
            + event_shape
        )
        assert w_undone_shape == desired_shape

        cf_values = gather(nd["w_undone"]["value"], IndexSet(split1={1})).squeeze()
        observed_values = gather(
            nd["w_undone"]["value"], IndexSet(split1={0})
        ).squeeze()

        preempted_values = cf_values[case == 1.0]
        reverted_values = cf_values[case == 0.0]
        picked_values = observed_values[case == 0.0]

        assert torch.all(preempted_values == 5.0)
        assert torch.all(reverted_values == picked_values)


def test_undo_split_with_interaction():
    def model():
        x = pyro.sample("x", dist.Delta(torch.tensor(1.0)))

        x_split = pyro.deterministic(
            "x_split",
            split(x, (torch.tensor(0.5),), name="x_split", event_dim=0),
            event_dim=0,
        )

        x_undone = pyro.deterministic(
            "x_undone", undo_split(antecedents=["x_split"])(x_split), event_dim=0
        )

        x_case = torch.tensor(1)
        x_preempted = pyro.deterministic(
            "x_preempted",
            preempt(
                x_undone, (torch.tensor(5.0),), x_case, name="x_preempted", event_dim=0
            ),
            event_dim=0,
        )

        x_undone_2 = pyro.deterministic(
            "x_undone_2", undo_split(antecedents=["x"])(x_preempted), event_dim=0
        )

        x_split2 = pyro.deterministic(
            "x_split2",
            split(x_undone_2, (torch.tensor(2.0),), name="x_split2", event_dim=0),
            event_dim=0,
        )

        x_undone_3 = pyro.deterministic(
            "x_undone_3",
            undo_split(antecedents=["x_split", "x_split2"])(x_split2),
            event_dim=0,
        )

        return x_undone_3

    with MultiWorldCounterfactual() as mwc:
        with pyro.poutine.trace() as tr:
            model()

    nd = tr.trace.nodes

    with mwc:
        x_split_2 = nd["x_split2"]["value"]
        x_00 = gather(
            x_split_2, IndexSet(x_split={0}, x_split2={0}), event_dim=0
        )  # 5.0
        x_10 = gather(
            x_split_2, IndexSet(x_split={1}, x_split2={0}), event_dim=0
        )  # 5.0
        x_01 = gather(
            x_split_2, IndexSet(x_split={0}, x_split2={1}), event_dim=0
        )  # 2.0
        x_11 = gather(
            x_split_2, IndexSet(x_split={1}, x_split2={1}), event_dim=0
        )  # 2.0

        assert (
            nd["x_split"]["value"][0].item() == 1.0
            and nd["x_split"]["value"][1].item() == 0.5
        )

        assert (
            nd["x_undone"]["value"][0].item() == 1.0
            and nd["x_undone"]["value"][1].item() == 1.0
        )

        assert (
            nd["x_preempted"]["value"][0].item() == 5.0
            and nd["x_preempted"]["value"][1].item() == 5.0
        )

        assert (
            nd["x_undone_2"]["value"][0].item() == 5.0
            and nd["x_undone_2"]["value"][1].item() == 5.0
        )

        assert torch.all(nd["x_undone_3"]["value"] == 5.0)

        assert (x_00, x_10, x_01, x_11) == (5.0, 5.0, 2.0, 2.0)


@pytest.mark.parametrize("plate_size", [4, 50, 200])
@pytest.mark.parametrize("event_shape", [(), (3,), (3, 2)], ids=str)
def test_consequent_differs(plate_size, event_shape):
    factors = {
        "consequent": consequent_differs(
            antecedents=["split"], event_dim=len(event_shape)
        )
    }

    @Factors(factors=factors)
    @pyro.plate("data", size=plate_size, dim=-1)
    def model_cd():
        w = pyro.sample(
            "w", dist.Normal(0, 0.1).expand(event_shape).to_event(len(event_shape))
        )
        new_w = w.clone()
        new_w[1::2] = 10
        w = split(w, (new_w,), name="split")
        consequent = pyro.deterministic(
            "consequent", w * 0.1, event_dim=len(event_shape)
        )
        con_dif = pyro.deterministic(
            "con_dif", consequent_differs(antecedents=["split"])(consequent)
        )
        return con_dif

    with MultiWorldCounterfactual() as mwc:
        with pyro.poutine.trace() as tr:
            model_cd()

    tr.trace.compute_log_prob()
    nd = tr.trace.nodes

    with mwc:
        int_con_dif = gather(
            nd["con_dif"]["value"], IndexSet(**{"split": {1}})
        ).squeeze()

    assert torch.all(int_con_dif[1::2] == 0.0)
    assert torch.all(int_con_dif[0::2] == -1e8)

    assert nd["__factor_consequent"]["log_prob"].sum() < -1e2


SUPPORT_CASES = [
    pyro.distributions.constraints.real,
    pyro.distributions.constraints.boolean,
    pyro.distributions.constraints.positive,
    pyro.distributions.constraints.interval(0, 10),
    pyro.distributions.constraints.interval(-5, 5),
    pyro.distributions.constraints.integer_interval(0, 2),
    pyro.distributions.constraints.integer_interval(0, 100),
]


@pytest.mark.parametrize("support", SUPPORT_CASES)
@pytest.mark.parametrize("event_shape", [(), (3,), (3, 2)], ids=str)
def test_uniform_proposal(support, event_shape):
    if event_shape:
        support = pyro.distributions.constraints.independent(support, len(event_shape))

    uniform = uniform_proposal(support, event_shape=event_shape)
    samples = uniform.sample((10,))
    assert torch.all(support.check(samples))


@pytest.mark.parametrize("support", SUPPORT_CASES)
@pytest.mark.parametrize("event_shape", [(), (3,), (3, 2)], ids=str)
def test_random_intervention(support, event_shape):
    if event_shape:
        support = pyro.distributions.constraints.independent(support, len(event_shape))

    obs_value = torch.randn(event_shape)
    intervention = random_intervention(support, "samples")

    with pyro.plate("draws", 10):
        samples = intervene(obs_value, intervention)

    assert torch.all(support.check(samples))


def stones_bayesian_model():
    with pyro.poutine.mask(mask=False):
        prob_sally_throws = pyro.sample("prob_sally_throws", dist.Beta(1, 1))
        prob_bill_throws = pyro.sample("prob_bill_throws", dist.Beta(1, 1))
        prob_sally_hits = pyro.sample("prob_sally_hits", dist.Beta(1, 1))
        prob_bill_hits = pyro.sample("prob_bill_hits", dist.Beta(1, 1))
        prob_bottle_shatters_if_sally = pyro.sample(
            "prob_bottle_shatters_if_sally", dist.Beta(1, 1)
        )
        prob_bottle_shatters_if_bill = pyro.sample(
            "prob_bottle_shatters_if_bill", dist.Beta(1, 1)
        )

    sally_throws = pyro.sample("sally_throws", dist.Bernoulli(prob_sally_throws))
    bill_throws = pyro.sample("bill_throws", dist.Bernoulli(prob_bill_throws))

    new_shp = torch.where(sally_throws == 1, prob_sally_hits, 0.0)

    sally_hits = pyro.sample("sally_hits", dist.Bernoulli(new_shp))

    new_bhp = torch.where(
        (bill_throws.bool() & (~sally_hits.bool())) == 1,
        prob_bill_hits,
        torch.tensor(0.0),
    )

    bill_hits = pyro.sample("bill_hits", dist.Bernoulli(new_bhp))

    new_bsp = torch.where(
        bill_hits.bool() == 1,
        prob_bottle_shatters_if_bill,
        torch.where(
            sally_hits.bool() == 1,
            prob_bottle_shatters_if_sally,
            torch.tensor(0.0),
        ),
    )

    bottle_shatters = pyro.sample("bottle_shatters", dist.Bernoulli(new_bsp))

    return {
        "sally_throws": sally_throws,
        "bill_throws": bill_throws,
        "sally_hits": sally_hits,
        "bill_hits": bill_hits,
        "bottle_shatters": bottle_shatters,
    }


def test_SearchForCause_single_layer():
    observations = {
        "prob_sally_throws": 1.0,
        "prob_bill_throws": 1.0,
        "prob_sally_hits": 1.0,
        "prob_bill_hits": 1.0,
        "prob_bottle_shatters_if_sally": 1.0,
        "prob_bottle_shatters_if_bill": 1.0,
    }

    observations_conditioning = condition(
        data={k: torch.as_tensor(v) for k, v in observations.items()}
    )

    with MultiWorldCounterfactual() as mwc:
        with SearchForCause({"sally_throws": 0.0}, bias=0.0):
            with observations_conditioning:
                with pyro.poutine.trace() as tr:
                    stones_bayesian_model()

    tr = tr.trace.nodes

    with mwc:
        preempt_sally_throws = gather(
            tr["__cause_split_sally_throws"]["value"],
            IndexSet(**{"sally_throws": {0}}),
            event_dim=0,
        )

        int_sally_hits = gather(
            tr["sally_hits"]["value"], IndexSet(**{"sally_throws": {1}}), event_dim=0
        )

        obs_bill_hits = gather(
            tr["bill_hits"]["value"], IndexSet(**{"sally_throws": {0}}), event_dim=0
        )

        int_bill_hits = gather(
            tr["bill_hits"]["value"], IndexSet(**{"sally_throws": {1}}), event_dim=0
        )

        int_bottle_shatters = gather(
            tr["bottle_shatters"]["value"],
            IndexSet(**{"sally_throws": {1}}),
            event_dim=0,
        )

    outcome = {
        "preempt_sally_throws": preempt_sally_throws.item(),
        "int_sally_hits": int_sally_hits.item(),
        "obs_bill_hits": obs_bill_hits.item(),
        "int_bill_hits": int_bill_hits.item(),
        "intervened_bottle_shatters": int_bottle_shatters.item(),
    }

    assert list(outcome.values()) == [0, 0.0, 0.0, 1.0, 1.0] or list(
        outcome.values()
    ) == [1, 1.0, 0.0, 0.0, 1.0]


def test_SearchForCause_two_layers():
    observations = {
        "prob_sally_throws": 1.0,
        "prob_bill_throws": 1.0,
        "prob_sally_hits": 1.0,
        "prob_bill_hits": 1.0,
        "prob_bottle_shatters_if_sally": 1.0,
        "prob_bottle_shatters_if_bill": 1.0,
    }

    observations_conditioning = condition(
        data={k: torch.as_tensor(v) for k, v in observations.items()}
    )

    actions = {"sally_throws": 0.0}

    pinned_preemption_variables = {
        "preempt_sally_throws": torch.tensor(0),
        "witness_preempt_bill_hits": torch.tensor(1),
    }
    preemption_conditioning = condition(data=pinned_preemption_variables)

    witness_preemptions = {"bill_hits": undo_split(antecedents=actions.keys())}
    witness_preemptions_handler: Preemptions = Preemptions(
        actions=witness_preemptions, prefix="witness_preempt_"
    )

    with MultiWorldCounterfactual() as mwc:
        with SearchForCause(actions=actions, bias=0.1, prefix="preempt_"):
            with preemption_conditioning, witness_preemptions_handler:
                with observations_conditioning:
                    with pyro.poutine.trace() as tr:
                        stones_bayesian_model()

    tr = tr.trace.nodes

    with mwc:
        obs_bill_hits = gather(
            tr["bill_hits"]["value"],
            IndexSet(**{"sally_throws": {0}}),
            event_dim=0,
        ).item()
        int_bill_hits = gather(
            tr["bill_hits"]["value"],
            IndexSet(**{"sally_throws": {1}}),
            event_dim=0,
        ).item()
        int_bottle_shatters = gather(
            tr["bottle_shatters"]["value"],
            IndexSet(**{"sally_throws": {1}}),
            event_dim=0,
        ).item()

<<<<<<< HEAD
    assert obs_bill_hits == 0.0 and int_bill_hits == 0.0 and int_bottle_shatters == 0.0
=======
    assert obs_bill_hits == 0.0 and int_bill_hits == 0.0 and int_bottle_shatters == 0.0


def test_ExplainCauses():
    observations = {
        "prob_sally_throws": 1.0,
        "prob_bill_throws": 1.0,
        "prob_sally_hits": 1.0,
        "prob_bill_hits": 1.0,
        "prob_bottle_shatters_if_sally": 1.0,
        "prob_bottle_shatters_if_bill": 1.0,
    }

    observations_conditioning = condition(
        data={k: torch.as_tensor(v) for k, v in observations.items()}
    )

    antecedents = {"sally_throws": 0.0}
    witnesses = ["bill_throws", "bill_hits"]
    consequents = ["bottle_shatters"]

    with MultiWorldCounterfactual() as mwc:
        with ExplainCauses(
            antecedents=antecedents,
            witnesses=witnesses,
            consequents=consequents,
            antecedent_bias=0.1,
        ):
            with observations_conditioning:
                with pyro.plate("sample", 200):
                    with pyro.poutine.trace() as tr:
                        stones_bayesian_model()

    tr.trace.compute_log_prob()
    tr = tr.trace.nodes

    with mwc:
        log_probs = (
            gather(
                tr["__consequent_bottle_shatters"]["log_prob"],
                IndexSet(**{i: {1} for i in antecedents.keys()}),
                event_dim=0,
            )
            .squeeze()
            .tolist()
        )

        st_obs = (
            gather(
                tr["sally_throws"]["value"],
                IndexSet(**{i: {0} for i in antecedents.keys()}),
                event_dim=0,
            )
            .squeeze()
            .tolist()
        )

        st_int = (
            gather(
                tr["sally_throws"]["value"],
                IndexSet(**{i: {1} for i in antecedents.keys()}),
                event_dim=0,
            )
            .squeeze()
            .tolist()
        )

        bh_int = (
            gather(
                tr["bill_hits"]["value"],
                IndexSet(**{i: {1} for i in antecedents.keys()}),
                event_dim=0,
            )
            .squeeze()
            .tolist()
        )

        st_ant = tr["__antecedent_sally_throws"]["value"].squeeze().tolist()

        assert all(lp == -1e8 or lp == 0.0 for lp in log_probs)

        for step in range(200):
            bottle_will_shatter = (
                st_obs[step] != st_int[step] and st_ant == 0.0
            ) or bh_int[step] == 1.0
            if bottle_will_shatter:
                assert log_probs[step] == -1e8
>>>>>>> 720a9d97
<|MERGE_RESOLUTION|>--- conflicted
+++ resolved
@@ -420,9 +420,6 @@
             event_dim=0,
         ).item()
 
-<<<<<<< HEAD
-    assert obs_bill_hits == 0.0 and int_bill_hits == 0.0 and int_bottle_shatters == 0.0
-=======
     assert obs_bill_hits == 0.0 and int_bill_hits == 0.0 and int_bottle_shatters == 0.0
 
 
@@ -509,5 +506,4 @@
                 st_obs[step] != st_int[step] and st_ant == 0.0
             ) or bh_int[step] == 1.0
             if bottle_will_shatter:
-                assert log_probs[step] == -1e8
->>>>>>> 720a9d97
+                assert log_probs[step] == -1e8