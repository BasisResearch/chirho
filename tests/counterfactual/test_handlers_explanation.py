--- conflicted
+++ resolved
@@ -419,85 +419,7 @@
             event_dim=0,
         ).item()
 
-<<<<<<< HEAD
     assert obs_bill_hits == 0.0 and int_bill_hits == 0.0 and int_bottle_shatters == 0.0
-
-
-support_real = pyro.distributions.constraints.real
-support_boolean = pyro.distributions.constraints.boolean
-support_positive = pyro.distributions.constraints.positive
-support_interval = pyro.distributions.constraints.interval(0, 10)
-support_integer_interval = pyro.distributions.constraints.integer_interval(0, 2)
-indep_constraint = pyro.distributions.constraints.independent(
-    pyro.distributions.constraints.real, reinterpreted_batch_ndims=1
-)
-
-
-@pytest.mark.parametrize(
-    "support",
-    [
-        support_real,
-        support_boolean,
-        support_positive,
-        support_interval,
-        support_integer_interval,
-        indep_constraint,
-    ],
-)
-@pytest.mark.parametrize("edges", [(0, 2), (0, 100), (0, 250)])
-def test_uniform_proposal(support, edges):
-    # plug the edges into interval constraints
-    if support is support_integer_interval:
-        support = pyro.distributions.constraints.integer_interval(*edges)
-    elif support is support_interval:
-        support = pyro.distributions.constraints.interval(*edges)
-
-    # test all but the indep_constraint
-    if support is not indep_constraint:
-        uniform = uniform_proposal(support)
-        with pyro.plate("samples", 50):
-            samples = pyro.sample("samples", uniform)
-
-        # with positive constraint, zeros are possible, but
-        # they don't pass `support.check`. Considered harmless.
-        if support is support_positive:
-            samples = samples[samples != 0]
-
-        assert torch.all(support.check(samples))
-
-    else:  # testing the idependence constraint requires a bit more work
-        dist_indep = uniform_proposal(
-            indep_constraint, event_shape=torch.Size([2, 1000])
-        )
-        with pyro.plate("data", 2):
-            samples_indep = pyro.sample("samples_indep", dist_indep.expand([2]))
-
-        batch_1 = samples_indep[0].squeeze().tolist()
-        batch_2 = samples_indep[1].squeeze().tolist()
-        assert abs(spearmanr(batch_1, batch_2).correlation) < 0.2
-
-
-@pytest.mark.parametrize(
-    "support",
-    [
-        support_real,
-        support_boolean,
-        support_positive,
-        support_interval,
-        support_integer_interval,
-        indep_constraint,
-    ],
-)
-def test_random_intervention(support):
-    intervention = random_intervention(support, "samples")
-
-    with pyro.plate("draws", 1000):
-        samples = intervention(torch.ones(10))
-
-    if support is support_positive:
-        samples = samples[samples != 0]
-
-    assert torch.all(support.check(samples))
 
 
 def test_ExplainCauses_():
@@ -584,7 +506,4 @@
                 st_obs[step] != st_int[step] and st_ant == 0.0
             ) or bh_int[step] == 1.0
             if bottle_will_shatter:
-                assert log_probs[step] == -1e8
-=======
-    assert obs_bill_hits == 0.0 and int_bill_hits == 0.0 and int_bottle_shatters == 0.0
->>>>>>> f44731d4
+                assert log_probs[step] == -1e8