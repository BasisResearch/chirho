import pyro
import pyro.distributions as dist
import pyro.infer
import pytest
import torch

from chirho.counterfactual.handlers.counterfactual import (
    MultiWorldCounterfactual,
    Preemptions,
)
from chirho.counterfactual.handlers.explanation import (
    SearchForCause,
    consequent_differs,
    random_intervention,
    undo_split,
    uniform_proposal,
)
from chirho.counterfactual.ops import preempt, split
from chirho.indexed.ops import IndexSet, gather, indices_of
<<<<<<< HEAD
from chirho.interventional.ops import intervene
from chirho.observational.handlers.condition import Factors
=======
from chirho.observational.handlers.condition import Factors, condition
>>>>>>> ef0f5b81


def test_undo_split():
    with MultiWorldCounterfactual():
        x_obs = torch.zeros(10)
        x_cf_1 = torch.ones(10)
        x_cf_2 = 2 * x_cf_1
        x_split = split(x_obs, (x_cf_1,), name="split1")
        x_split = split(x_split, (x_cf_2,), name="split2")

        undo_split2 = undo_split(antecedents=["split2"])
        x_undone = undo_split2(x_split)

        assert indices_of(x_split) == indices_of(x_undone)
        assert torch.all(gather(x_split, IndexSet(split2={0})) == x_undone)


@pytest.mark.parametrize("plate_size", [4, 50, 200])
@pytest.mark.parametrize("event_shape", [(), (3,), (3, 2)])
def test_undo_split_parametrized(event_shape, plate_size):
    joint_dims = torch.Size([plate_size, *event_shape])

    replace1 = torch.ones(joint_dims)
    preemption_tensor = replace1 * 5
    case = torch.randint(0, 2, size=joint_dims)

    @pyro.plate("data", size=plate_size, dim=-1)
    def model():
        w = pyro.sample(
            "w", dist.Normal(0, 1).expand(event_shape).to_event(len(event_shape))
        )
        w = split(w, (replace1,), name="split1")

        w = pyro.deterministic(
            "w_preempted", preempt(w, preemption_tensor, case, name="w_preempted")
        )

        w = pyro.deterministic("w_undone", undo_split(antecedents=["split1"])(w))

    with MultiWorldCounterfactual() as mwc:
        with pyro.poutine.trace() as tr:
            model()

    nd = tr.trace.nodes

    with mwc:
        assert indices_of(nd["w_undone"]["value"]) == IndexSet(split1={0, 1})

        w_undone_shape = list(nd["w_undone"]["value"].shape)
        desired_shape = list(
            (2,)
            + (1,) * (len(w_undone_shape) - len(event_shape) - 2)
            + (plate_size,)
            + event_shape
        )
        assert w_undone_shape == desired_shape

        cf_values = gather(nd["w_undone"]["value"], IndexSet(split1={1})).squeeze()
        observed_values = gather(
            nd["w_undone"]["value"], IndexSet(split1={0})
        ).squeeze()

        preempted_values = cf_values[case == 1.0]
        reverted_values = cf_values[case == 0.0]
        picked_values = observed_values[case == 0.0]

        assert torch.all(preempted_values == 5.0)
        assert torch.all(reverted_values == picked_values)


def test_undo_split_with_interaction():
    def model():
        x = pyro.sample("x", dist.Delta(torch.tensor(1.0)))

        x_split = pyro.deterministic(
            "x_split",
            split(x, (torch.tensor(0.5),), name="x_split", event_dim=0),
            event_dim=0,
        )

        x_undone = pyro.deterministic(
            "x_undone", undo_split(antecedents=["x_split"])(x_split), event_dim=0
        )

        x_case = torch.tensor(1)
        x_preempted = pyro.deterministic(
            "x_preempted",
            preempt(
                x_undone, (torch.tensor(5.0),), x_case, name="x_preempted", event_dim=0
            ),
            event_dim=0,
        )

        x_undone_2 = pyro.deterministic(
            "x_undone_2", undo_split(antecedents=["x"])(x_preempted), event_dim=0
        )

        x_split2 = pyro.deterministic(
            "x_split2",
            split(x_undone_2, (torch.tensor(2.0),), name="x_split2", event_dim=0),
            event_dim=0,
        )

        x_undone_3 = pyro.deterministic(
            "x_undone_3",
            undo_split(antecedents=["x_split", "x_split2"])(x_split2),
            event_dim=0,
        )

        return x_undone_3

    with MultiWorldCounterfactual() as mwc:
        with pyro.poutine.trace() as tr:
            model()

    nd = tr.trace.nodes

    with mwc:
        x_split_2 = nd["x_split2"]["value"]
        x_00 = gather(
            x_split_2, IndexSet(x_split={0}, x_split2={0}), event_dim=0
        )  # 5.0
        x_10 = gather(
            x_split_2, IndexSet(x_split={1}, x_split2={0}), event_dim=0
        )  # 5.0
        x_01 = gather(
            x_split_2, IndexSet(x_split={0}, x_split2={1}), event_dim=0
        )  # 2.0
        x_11 = gather(
            x_split_2, IndexSet(x_split={1}, x_split2={1}), event_dim=0
        )  # 2.0

        assert (
            nd["x_split"]["value"][0].item() == 1.0
            and nd["x_split"]["value"][1].item() == 0.5
        )

        assert (
            nd["x_undone"]["value"][0].item() == 1.0
            and nd["x_undone"]["value"][1].item() == 1.0
        )

        assert (
            nd["x_preempted"]["value"][0].item() == 5.0
            and nd["x_preempted"]["value"][1].item() == 5.0
        )

        assert (
            nd["x_undone_2"]["value"][0].item() == 5.0
            and nd["x_undone_2"]["value"][1].item() == 5.0
        )

        assert torch.all(nd["x_undone_3"]["value"] == 5.0)

        assert (x_00, x_10, x_01, x_11) == (5.0, 5.0, 2.0, 2.0)


@pytest.mark.parametrize("plate_size", [4, 50, 200])
@pytest.mark.parametrize("event_shape", [(), (3,), (3, 2)], ids=str)
def test_consequent_differs(plate_size, event_shape):
    factors = {
        "consequent": consequent_differs(
            antecedents=["split"], event_dim=len(event_shape)
        )
    }

    @Factors(factors=factors)
    @pyro.plate("data", size=plate_size, dim=-1)
    def model_cd():
        w = pyro.sample(
            "w", dist.Normal(0, 0.1).expand(event_shape).to_event(len(event_shape))
        )
        new_w = w.clone()
        new_w[1::2] = 10
        w = split(w, (new_w,), name="split")
        consequent = pyro.deterministic(
            "consequent", w * 0.1, event_dim=len(event_shape)
        )
        con_dif = pyro.deterministic(
            "con_dif", consequent_differs(antecedents=["split"])(consequent)
        )
        return con_dif

    with MultiWorldCounterfactual() as mwc:
        with pyro.poutine.trace() as tr:
            model_cd()

    tr.trace.compute_log_prob()
    nd = tr.trace.nodes

    with mwc:
        int_con_dif = gather(
            nd["con_dif"]["value"], IndexSet(**{"split": {1}})
        ).squeeze()

    assert torch.all(int_con_dif[1::2] == 0.0)
    assert torch.all(int_con_dif[0::2] == -1e8)

    assert nd["__factor_consequent"]["log_prob"].sum() < -1e2


<<<<<<< HEAD
SUPPORT_CASES = [
    pyro.distributions.constraints.real,
    pyro.distributions.constraints.boolean,
    pyro.distributions.constraints.positive,
    pyro.distributions.constraints.interval(0, 10),
    pyro.distributions.constraints.interval(-5, 5),
    pyro.distributions.constraints.integer_interval(0, 2),
    pyro.distributions.constraints.integer_interval(0, 100),
]
=======
def stones_bayesian_model():
    prob_sally_throws = pyro.sample("prob_sally_throws", dist.Beta(1, 1))
    prob_bill_throws = pyro.sample("prob_bill_throws", dist.Beta(1, 1))
    prob_sally_hits = pyro.sample("prob_sally_hits", dist.Beta(1, 1))
    prob_bill_hits = pyro.sample("prob_bill_hits", dist.Beta(1, 1))
    prob_bottle_shatters_if_sally = pyro.sample(
        "prob_bottle_shatters_if_sally", dist.Beta(1, 1)
    )
    prob_bottle_shatters_if_bill = pyro.sample(
        "prob_bottle_shatters_if_bill", dist.Beta(1, 1)
    )

    sally_throws = pyro.sample("sally_throws", dist.Bernoulli(prob_sally_throws))
    bill_throws = pyro.sample("bill_throws", dist.Bernoulli(prob_bill_throws))

    new_shp = torch.where(sally_throws == 1, prob_sally_hits, 0.0)

    sally_hits = pyro.sample("sally_hits", dist.Bernoulli(new_shp))

    new_bhp = torch.where(
        (bill_throws.bool() & (~sally_hits.bool())) == 1,
        prob_bill_hits,
        torch.tensor(0.0),
    )

    bill_hits = pyro.sample("bill_hits", dist.Bernoulli(new_bhp))

    new_bsp = torch.where(
        bill_hits.bool() == 1,
        prob_bottle_shatters_if_bill,
        torch.where(
            sally_hits.bool() == 1,
            prob_bottle_shatters_if_sally,
            torch.tensor(0.0),
        ),
    )

    bottle_shatters = pyro.sample("bottle_shatters", dist.Bernoulli(new_bsp))

    return {
        "sally_throws": sally_throws,
        "bill_throws": bill_throws,
        "sally_hits": sally_hits,
        "bill_hits": bill_hits,
        "bottle_shatters": bottle_shatters,
    }


def test_SearchForCause_single_layer():
    observations = {
        "prob_sally_throws": 1.0,
        "prob_bill_throws": 1.0,
        "prob_sally_hits": 1.0,
        "prob_bill_hits": 1.0,
        "prob_bottle_shatters_if_sally": 1.0,
        "prob_bottle_shatters_if_bill": 1.0,
    }

    observations_conditioning = condition(
        data={k: torch.as_tensor(v) for k, v in observations.items()}
    )

    with MultiWorldCounterfactual() as mwc:
        with SearchForCause({"sally_throws": 0.0}, bias=0.0):
            with observations_conditioning:
                with pyro.poutine.trace() as tr:
                    stones_bayesian_model()

    tr = tr.trace.nodes

    with mwc:
        preempt_sally_throws = gather(
            tr["__cause_split_sally_throws"]["value"],
            IndexSet(**{"sally_throws": {0}}),
            event_dim=0,
        )

        int_sally_hits = gather(
            tr["sally_hits"]["value"], IndexSet(**{"sally_throws": {1}}), event_dim=0
        )

        obs_bill_hits = gather(
            tr["bill_hits"]["value"], IndexSet(**{"sally_throws": {0}}), event_dim=0
        )

        int_bill_hits = gather(
            tr["bill_hits"]["value"], IndexSet(**{"sally_throws": {1}}), event_dim=0
        )

        int_bottle_shatters = gather(
            tr["bottle_shatters"]["value"],
            IndexSet(**{"sally_throws": {1}}),
            event_dim=0,
        )

    outcome = {
        "preempt_sally_throws": preempt_sally_throws.item(),
        "int_sally_hits": int_sally_hits.item(),
        "obs_bill_hits": obs_bill_hits.item(),
        "int_bill_hits": int_bill_hits.item(),
        "intervened_bottle_shatters": int_bottle_shatters.item(),
    }

    assert list(outcome.values()) == [0, 0.0, 0.0, 1.0, 1.0] or list(
        outcome.values()
    ) == [1, 1.0, 0.0, 0.0, 1.0]


def test_SearchForCause_two_layers():
    observations = {
        "prob_sally_throws": 1.0,
        "prob_bill_throws": 1.0,
        "prob_sally_hits": 1.0,
        "prob_bill_hits": 1.0,
        "prob_bottle_shatters_if_sally": 1.0,
        "prob_bottle_shatters_if_bill": 1.0,
    }

    observations_conditioning = condition(
        data={k: torch.as_tensor(v) for k, v in observations.items()}
    )

    actions = {"sally_throws": 0.0}

    pinned_preemption_variables = {
        "preempt_sally_throws": torch.tensor(0),
        "witness_preempt_bill_hits": torch.tensor(1),
    }
    preemption_conditioning = condition(data=pinned_preemption_variables)

    witness_preemptions = {"bill_hits": undo_split(antecedents=actions.keys())}
    witness_preemptions_handler: Preemptions = Preemptions(
        actions=witness_preemptions, prefix="witness_preempt_"
    )

    with MultiWorldCounterfactual() as mwc:
        with SearchForCause(actions=actions, bias=0.1, prefix="preempt_"):
            with preemption_conditioning, witness_preemptions_handler:
                with observations_conditioning:
                    with pyro.poutine.trace() as tr:
                        stones_bayesian_model()

    tr = tr.trace.nodes

    with mwc:
        obs_bill_hits = gather(
            tr["bill_hits"]["value"],
            IndexSet(**{"sally_throws": {0}}),
            event_dim=0,
        ).item()
        int_bill_hits = gather(
            tr["bill_hits"]["value"],
            IndexSet(**{"sally_throws": {1}}),
            event_dim=0,
        ).item()
        int_bottle_shatters = gather(
            tr["bottle_shatters"]["value"],
            IndexSet(**{"sally_throws": {1}}),
            event_dim=0,
        ).item()

    assert obs_bill_hits == 0.0 and int_bill_hits == 0.0 and int_bottle_shatters == 0.0

>>>>>>> ef0f5b81


@pytest.mark.parametrize("support", SUPPORT_CASES)
@pytest.mark.parametrize("event_shape", [(), (3,), (3, 2)], ids=str)
def test_uniform_proposal(support, event_shape):
    if event_shape:
        support = pyro.distributions.constraints.independent(support, len(event_shape))

    uniform = uniform_proposal(support, event_shape=event_shape)
    samples = uniform.sample((10,))
    assert torch.all(support.check(samples))


@pytest.mark.parametrize("support", SUPPORT_CASES)
@pytest.mark.parametrize("event_shape", [(), (3,), (3, 2)], ids=str)
def test_random_intervention(support, event_shape):
    if event_shape:
        support = pyro.distributions.constraints.independent(support, len(event_shape))

<<<<<<< HEAD
    obs_value = torch.randn(event_shape)
    intervention = random_intervention(support, "samples")

    with pyro.plate("draws", 10):
        samples = intervene(obs_value, intervention)

=======
>>>>>>> ef0f5b81
    assert torch.all(support.check(samples))<|MERGE_RESOLUTION|>--- conflicted
+++ resolved
@@ -17,12 +17,8 @@
 )
 from chirho.counterfactual.ops import preempt, split
 from chirho.indexed.ops import IndexSet, gather, indices_of
-<<<<<<< HEAD
 from chirho.interventional.ops import intervene
-from chirho.observational.handlers.condition import Factors
-=======
 from chirho.observational.handlers.condition import Factors, condition
->>>>>>> ef0f5b81
 
 
 def test_undo_split():
@@ -224,7 +220,170 @@
     assert nd["__factor_consequent"]["log_prob"].sum() < -1e2
 
 
-<<<<<<< HEAD
+def stones_bayesian_model():
+    prob_sally_throws = pyro.sample("prob_sally_throws", dist.Beta(1, 1))
+    prob_bill_throws = pyro.sample("prob_bill_throws", dist.Beta(1, 1))
+    prob_sally_hits = pyro.sample("prob_sally_hits", dist.Beta(1, 1))
+    prob_bill_hits = pyro.sample("prob_bill_hits", dist.Beta(1, 1))
+    prob_bottle_shatters_if_sally = pyro.sample(
+        "prob_bottle_shatters_if_sally", dist.Beta(1, 1)
+    )
+    prob_bottle_shatters_if_bill = pyro.sample(
+        "prob_bottle_shatters_if_bill", dist.Beta(1, 1)
+    )
+
+    sally_throws = pyro.sample("sally_throws", dist.Bernoulli(prob_sally_throws))
+    bill_throws = pyro.sample("bill_throws", dist.Bernoulli(prob_bill_throws))
+
+    new_shp = torch.where(sally_throws == 1, prob_sally_hits, 0.0)
+
+    sally_hits = pyro.sample("sally_hits", dist.Bernoulli(new_shp))
+
+    new_bhp = torch.where(
+        (bill_throws.bool() & (~sally_hits.bool())) == 1,
+        prob_bill_hits,
+        torch.tensor(0.0),
+    )
+
+    bill_hits = pyro.sample("bill_hits", dist.Bernoulli(new_bhp))
+
+    new_bsp = torch.where(
+        bill_hits.bool() == 1,
+        prob_bottle_shatters_if_bill,
+        torch.where(
+            sally_hits.bool() == 1,
+            prob_bottle_shatters_if_sally,
+            torch.tensor(0.0),
+        ),
+    )
+
+    bottle_shatters = pyro.sample("bottle_shatters", dist.Bernoulli(new_bsp))
+
+    return {
+        "sally_throws": sally_throws,
+        "bill_throws": bill_throws,
+        "sally_hits": sally_hits,
+        "bill_hits": bill_hits,
+        "bottle_shatters": bottle_shatters,
+    }
+
+
+def test_SearchForCause_single_layer():
+    observations = {
+        "prob_sally_throws": 1.0,
+        "prob_bill_throws": 1.0,
+        "prob_sally_hits": 1.0,
+        "prob_bill_hits": 1.0,
+        "prob_bottle_shatters_if_sally": 1.0,
+        "prob_bottle_shatters_if_bill": 1.0,
+    }
+
+    observations_conditioning = condition(
+        data={k: torch.as_tensor(v) for k, v in observations.items()}
+    )
+
+    with MultiWorldCounterfactual() as mwc:
+        with SearchForCause({"sally_throws": 0.0}, bias=0.0):
+            with observations_conditioning:
+                with pyro.poutine.trace() as tr:
+                    stones_bayesian_model()
+
+    tr = tr.trace.nodes
+
+    with mwc:
+        preempt_sally_throws = gather(
+            tr["__cause_split_sally_throws"]["value"],
+            IndexSet(**{"sally_throws": {0}}),
+            event_dim=0,
+        )
+
+        int_sally_hits = gather(
+            tr["sally_hits"]["value"], IndexSet(**{"sally_throws": {1}}), event_dim=0
+        )
+
+        obs_bill_hits = gather(
+            tr["bill_hits"]["value"], IndexSet(**{"sally_throws": {0}}), event_dim=0
+        )
+
+        int_bill_hits = gather(
+            tr["bill_hits"]["value"], IndexSet(**{"sally_throws": {1}}), event_dim=0
+        )
+
+        int_bottle_shatters = gather(
+            tr["bottle_shatters"]["value"],
+            IndexSet(**{"sally_throws": {1}}),
+            event_dim=0,
+        )
+
+    outcome = {
+        "preempt_sally_throws": preempt_sally_throws.item(),
+        "int_sally_hits": int_sally_hits.item(),
+        "obs_bill_hits": obs_bill_hits.item(),
+        "int_bill_hits": int_bill_hits.item(),
+        "intervened_bottle_shatters": int_bottle_shatters.item(),
+    }
+
+    assert list(outcome.values()) == [0, 0.0, 0.0, 1.0, 1.0] or list(
+        outcome.values()
+    ) == [1, 1.0, 0.0, 0.0, 1.0]
+
+
+def test_SearchForCause_two_layers():
+    observations = {
+        "prob_sally_throws": 1.0,
+        "prob_bill_throws": 1.0,
+        "prob_sally_hits": 1.0,
+        "prob_bill_hits": 1.0,
+        "prob_bottle_shatters_if_sally": 1.0,
+        "prob_bottle_shatters_if_bill": 1.0,
+    }
+
+    observations_conditioning = condition(
+        data={k: torch.as_tensor(v) for k, v in observations.items()}
+    )
+
+    actions = {"sally_throws": 0.0}
+
+    pinned_preemption_variables = {
+        "preempt_sally_throws": torch.tensor(0),
+        "witness_preempt_bill_hits": torch.tensor(1),
+    }
+    preemption_conditioning = condition(data=pinned_preemption_variables)
+
+    witness_preemptions = {"bill_hits": undo_split(antecedents=actions.keys())}
+    witness_preemptions_handler: Preemptions = Preemptions(
+        actions=witness_preemptions, prefix="witness_preempt_"
+    )
+
+    with MultiWorldCounterfactual() as mwc:
+        with SearchForCause(actions=actions, bias=0.1, prefix="preempt_"):
+            with preemption_conditioning, witness_preemptions_handler:
+                with observations_conditioning:
+                    with pyro.poutine.trace() as tr:
+                        stones_bayesian_model()
+
+    tr = tr.trace.nodes
+
+    with mwc:
+        obs_bill_hits = gather(
+            tr["bill_hits"]["value"],
+            IndexSet(**{"sally_throws": {0}}),
+            event_dim=0,
+        ).item()
+        int_bill_hits = gather(
+            tr["bill_hits"]["value"],
+            IndexSet(**{"sally_throws": {1}}),
+            event_dim=0,
+        ).item()
+        int_bottle_shatters = gather(
+            tr["bottle_shatters"]["value"],
+            IndexSet(**{"sally_throws": {1}}),
+            event_dim=0,
+        ).item()
+
+    assert obs_bill_hits == 0.0 and int_bill_hits == 0.0 and int_bottle_shatters == 0.0
+
+
 SUPPORT_CASES = [
     pyro.distributions.constraints.real,
     pyro.distributions.constraints.boolean,
@@ -234,171 +393,6 @@
     pyro.distributions.constraints.integer_interval(0, 2),
     pyro.distributions.constraints.integer_interval(0, 100),
 ]
-=======
-def stones_bayesian_model():
-    prob_sally_throws = pyro.sample("prob_sally_throws", dist.Beta(1, 1))
-    prob_bill_throws = pyro.sample("prob_bill_throws", dist.Beta(1, 1))
-    prob_sally_hits = pyro.sample("prob_sally_hits", dist.Beta(1, 1))
-    prob_bill_hits = pyro.sample("prob_bill_hits", dist.Beta(1, 1))
-    prob_bottle_shatters_if_sally = pyro.sample(
-        "prob_bottle_shatters_if_sally", dist.Beta(1, 1)
-    )
-    prob_bottle_shatters_if_bill = pyro.sample(
-        "prob_bottle_shatters_if_bill", dist.Beta(1, 1)
-    )
-
-    sally_throws = pyro.sample("sally_throws", dist.Bernoulli(prob_sally_throws))
-    bill_throws = pyro.sample("bill_throws", dist.Bernoulli(prob_bill_throws))
-
-    new_shp = torch.where(sally_throws == 1, prob_sally_hits, 0.0)
-
-    sally_hits = pyro.sample("sally_hits", dist.Bernoulli(new_shp))
-
-    new_bhp = torch.where(
-        (bill_throws.bool() & (~sally_hits.bool())) == 1,
-        prob_bill_hits,
-        torch.tensor(0.0),
-    )
-
-    bill_hits = pyro.sample("bill_hits", dist.Bernoulli(new_bhp))
-
-    new_bsp = torch.where(
-        bill_hits.bool() == 1,
-        prob_bottle_shatters_if_bill,
-        torch.where(
-            sally_hits.bool() == 1,
-            prob_bottle_shatters_if_sally,
-            torch.tensor(0.0),
-        ),
-    )
-
-    bottle_shatters = pyro.sample("bottle_shatters", dist.Bernoulli(new_bsp))
-
-    return {
-        "sally_throws": sally_throws,
-        "bill_throws": bill_throws,
-        "sally_hits": sally_hits,
-        "bill_hits": bill_hits,
-        "bottle_shatters": bottle_shatters,
-    }
-
-
-def test_SearchForCause_single_layer():
-    observations = {
-        "prob_sally_throws": 1.0,
-        "prob_bill_throws": 1.0,
-        "prob_sally_hits": 1.0,
-        "prob_bill_hits": 1.0,
-        "prob_bottle_shatters_if_sally": 1.0,
-        "prob_bottle_shatters_if_bill": 1.0,
-    }
-
-    observations_conditioning = condition(
-        data={k: torch.as_tensor(v) for k, v in observations.items()}
-    )
-
-    with MultiWorldCounterfactual() as mwc:
-        with SearchForCause({"sally_throws": 0.0}, bias=0.0):
-            with observations_conditioning:
-                with pyro.poutine.trace() as tr:
-                    stones_bayesian_model()
-
-    tr = tr.trace.nodes
-
-    with mwc:
-        preempt_sally_throws = gather(
-            tr["__cause_split_sally_throws"]["value"],
-            IndexSet(**{"sally_throws": {0}}),
-            event_dim=0,
-        )
-
-        int_sally_hits = gather(
-            tr["sally_hits"]["value"], IndexSet(**{"sally_throws": {1}}), event_dim=0
-        )
-
-        obs_bill_hits = gather(
-            tr["bill_hits"]["value"], IndexSet(**{"sally_throws": {0}}), event_dim=0
-        )
-
-        int_bill_hits = gather(
-            tr["bill_hits"]["value"], IndexSet(**{"sally_throws": {1}}), event_dim=0
-        )
-
-        int_bottle_shatters = gather(
-            tr["bottle_shatters"]["value"],
-            IndexSet(**{"sally_throws": {1}}),
-            event_dim=0,
-        )
-
-    outcome = {
-        "preempt_sally_throws": preempt_sally_throws.item(),
-        "int_sally_hits": int_sally_hits.item(),
-        "obs_bill_hits": obs_bill_hits.item(),
-        "int_bill_hits": int_bill_hits.item(),
-        "intervened_bottle_shatters": int_bottle_shatters.item(),
-    }
-
-    assert list(outcome.values()) == [0, 0.0, 0.0, 1.0, 1.0] or list(
-        outcome.values()
-    ) == [1, 1.0, 0.0, 0.0, 1.0]
-
-
-def test_SearchForCause_two_layers():
-    observations = {
-        "prob_sally_throws": 1.0,
-        "prob_bill_throws": 1.0,
-        "prob_sally_hits": 1.0,
-        "prob_bill_hits": 1.0,
-        "prob_bottle_shatters_if_sally": 1.0,
-        "prob_bottle_shatters_if_bill": 1.0,
-    }
-
-    observations_conditioning = condition(
-        data={k: torch.as_tensor(v) for k, v in observations.items()}
-    )
-
-    actions = {"sally_throws": 0.0}
-
-    pinned_preemption_variables = {
-        "preempt_sally_throws": torch.tensor(0),
-        "witness_preempt_bill_hits": torch.tensor(1),
-    }
-    preemption_conditioning = condition(data=pinned_preemption_variables)
-
-    witness_preemptions = {"bill_hits": undo_split(antecedents=actions.keys())}
-    witness_preemptions_handler: Preemptions = Preemptions(
-        actions=witness_preemptions, prefix="witness_preempt_"
-    )
-
-    with MultiWorldCounterfactual() as mwc:
-        with SearchForCause(actions=actions, bias=0.1, prefix="preempt_"):
-            with preemption_conditioning, witness_preemptions_handler:
-                with observations_conditioning:
-                    with pyro.poutine.trace() as tr:
-                        stones_bayesian_model()
-
-    tr = tr.trace.nodes
-
-    with mwc:
-        obs_bill_hits = gather(
-            tr["bill_hits"]["value"],
-            IndexSet(**{"sally_throws": {0}}),
-            event_dim=0,
-        ).item()
-        int_bill_hits = gather(
-            tr["bill_hits"]["value"],
-            IndexSet(**{"sally_throws": {1}}),
-            event_dim=0,
-        ).item()
-        int_bottle_shatters = gather(
-            tr["bottle_shatters"]["value"],
-            IndexSet(**{"sally_throws": {1}}),
-            event_dim=0,
-        ).item()
-
-    assert obs_bill_hits == 0.0 and int_bill_hits == 0.0 and int_bottle_shatters == 0.0
-
->>>>>>> ef0f5b81
 
 
 @pytest.mark.parametrize("support", SUPPORT_CASES)
@@ -418,13 +412,10 @@
     if event_shape:
         support = pyro.distributions.constraints.independent(support, len(event_shape))
 
-<<<<<<< HEAD
     obs_value = torch.randn(event_shape)
     intervention = random_intervention(support, "samples")
 
     with pyro.plate("draws", 10):
         samples = intervene(obs_value, intervention)
 
-=======
->>>>>>> ef0f5b81
     assert torch.all(support.check(samples))