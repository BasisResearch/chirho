--- conflicted
+++ resolved
@@ -11,12 +11,8 @@
     MultiWorldCounterfactual,
     TwinWorldCounterfactual,
 )
-<<<<<<< HEAD
-from causal_pyro.interventional.handlers import DoMessenger, do
-from causal_pyro.observational.handlers import condition
-=======
 from chirho.interventional.handlers import DoMessenger, do
->>>>>>> 19645dc0
+from chirho.observational.handlers import condition
 
 logger = logging.getLogger(__name__)
 
