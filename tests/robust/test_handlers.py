--- conflicted
+++ resolved
@@ -6,13 +6,8 @@
 import torch
 from typing_extensions import ParamSpec
 
-<<<<<<< HEAD
 from chirho.robust.handlers.estimators import one_step_correction, tmle
-from chirho.robust.internals.predictive import PredictiveFunctional
-=======
-from chirho.robust.handlers.estimators import one_step_correction
-from chirho.robust.handlers.predictive import PredictiveFunctional, PredictiveModel
->>>>>>> 013d518f
+from chirho.robust.internals.predictive import PredictiveFunctional, PredictiveModel
 
 from .robust_fixtures import SimpleGuide, SimpleModel
 
@@ -61,18 +56,12 @@
     guide = guide(model)
     model(), guide()  # initialize
 
-<<<<<<< HEAD
     one_step = tmle(
         model,
         guide,
         functional=functools.partial(
             PredictiveFunctional, num_samples=num_predictive_samples
         ),
-=======
-    one_step = one_step_correction(
-        PredictiveModel(model, guide),
-        functools.partial(PredictiveFunctional, num_samples=num_predictive_samples),
->>>>>>> 013d518f
         max_plate_nesting=max_plate_nesting,
         num_samples_outer=num_samples_outer,
         num_samples_inner=num_samples_inner,
