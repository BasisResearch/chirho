import functools
from typing import Callable, List, Mapping, Optional, Set, Tuple, TypeVar

import pyro
import pytest
import torch
from typing_extensions import ParamSpec

<<<<<<< HEAD
from chirho.robust.handlers.estimators import one_step_correction, tmle
=======
from chirho.robust.handlers.estimators import one_step_corrected_estimator
>>>>>>> 9207e3eb
from chirho.robust.handlers.predictive import PredictiveFunctional, PredictiveModel

from .robust_fixtures import SimpleGuide, SimpleModel

pyro.settings.set(module_local_params=True)

P = ParamSpec("P")
Q = ParamSpec("Q")
S = TypeVar("S")
T = TypeVar("T")


ModelTestCase = Tuple[
    Callable[[], Callable], Callable[[Callable], Callable], Set[str], Optional[int]
]

MODEL_TEST_CASES: List[ModelTestCase] = [
    (SimpleModel, lambda _: SimpleGuide(), {"y"}, 1),
    (SimpleModel, lambda _: SimpleGuide(), {"y"}, None),
    pytest.param(
        SimpleModel,
        pyro.infer.autoguide.AutoNormal,
        {"y"},
        1,
        marks=pytest.mark.xfail(
            reason="torch.func autograd doesnt work with PyroParam"
        ),
    ),
]


@pytest.mark.parametrize("model,guide,obs_names,max_plate_nesting", MODEL_TEST_CASES)
@pytest.mark.parametrize("num_samples_outer,num_samples_inner", [(10, None), (10, 100)])
@pytest.mark.parametrize("cg_iters", [None, 1, 10])
@pytest.mark.parametrize("num_predictive_samples", [1, 5])
@pytest.mark.parametrize("estimation_method", [one_step_corrected_estimator])
def test_estimator_smoke(
    model,
    guide,
    obs_names,
    max_plate_nesting,
    num_samples_outer,
    num_samples_inner,
    cg_iters,
    num_predictive_samples,
    estimation_method,
):
    model = model()
    guide = guide(model)
    model(), guide()  # initialize

    # with torch.no_grad():
    #     test_datum = {
    #         k: v[0]
    #         for k, v in pyro.infer.Predictive(
    #             model, num_samples=2, return_sites=obs_names, parallel=True
    #         )().items()
    #     }

    with torch.no_grad():
        test_datum = {
            k: v
            for k, v in pyro.infer.Predictive(
                model, num_samples=100, return_sites=obs_names, parallel=True
            )().items()
        }

<<<<<<< HEAD
    # import pdb

    # pdb.set_trace()

    one_step = tmle(
=======
    estimator = estimation_method(
>>>>>>> 9207e3eb
        functools.partial(PredictiveFunctional, num_samples=num_predictive_samples),
        test_datum,
        max_plate_nesting=max_plate_nesting,
        num_samples_outer=num_samples_outer,
        num_samples_inner=num_samples_inner,
        cg_iters=cg_iters,
    )(PredictiveModel(model, guide))

<<<<<<< HEAD
    # one_step = one_step_correction(
    #     functools.partial(PredictiveFunctional, num_samples=num_predictive_samples),
    #     test_datum,
    #     max_plate_nesting=max_plate_nesting,
    #     num_samples_outer=num_samples_outer,
    #     num_samples_inner=num_samples_inner,
    #     cg_iters=cg_iters,
    # )(PredictiveModel(model, guide))

    one_step_on_test: Mapping[str, torch.Tensor] = one_step()
    assert len(one_step_on_test) > 0
    for k, v in one_step_on_test.items():
        assert not torch.isnan(v).any(), f"one_step for {k} had nans"
        assert not torch.isinf(v).any(), f"one_step for {k} had infs"
=======
    estimate_on_test: Mapping[str, torch.Tensor] = estimator()
    assert len(estimate_on_test) > 0
    for k, v in estimate_on_test.items():
        assert not torch.isnan(v).any(), f"{estimation_method} for {k} had nans"
        assert not torch.isinf(v).any(), f"{estimation_method} for {k} had infs"
>>>>>>> 9207e3eb
        assert not torch.isclose(
            v, torch.zeros_like(v)
        ).all(), f"{estimation_method} estimator for {k} was zero"<|MERGE_RESOLUTION|>--- conflicted
+++ resolved
@@ -6,11 +6,7 @@
 import torch
 from typing_extensions import ParamSpec
 
-<<<<<<< HEAD
-from chirho.robust.handlers.estimators import one_step_correction, tmle
-=======
-from chirho.robust.handlers.estimators import one_step_corrected_estimator
->>>>>>> 9207e3eb
+from chirho.robust.handlers.estimators import one_step_corrected_estimator, tmle
 from chirho.robust.handlers.predictive import PredictiveFunctional, PredictiveModel
 
 from .robust_fixtures import SimpleGuide, SimpleModel
@@ -46,7 +42,7 @@
 @pytest.mark.parametrize("num_samples_outer,num_samples_inner", [(10, None), (10, 100)])
 @pytest.mark.parametrize("cg_iters", [None, 1, 10])
 @pytest.mark.parametrize("num_predictive_samples", [1, 5])
-@pytest.mark.parametrize("estimation_method", [one_step_corrected_estimator])
+@pytest.mark.parametrize("estimation_method", [one_step_corrected_estimator, tmle])
 def test_estimator_smoke(
     model,
     guide,
@@ -78,15 +74,7 @@
             )().items()
         }
 
-<<<<<<< HEAD
-    # import pdb
-
-    # pdb.set_trace()
-
-    one_step = tmle(
-=======
     estimator = estimation_method(
->>>>>>> 9207e3eb
         functools.partial(PredictiveFunctional, num_samples=num_predictive_samples),
         test_datum,
         max_plate_nesting=max_plate_nesting,
@@ -95,28 +83,11 @@
         cg_iters=cg_iters,
     )(PredictiveModel(model, guide))
 
-<<<<<<< HEAD
-    # one_step = one_step_correction(
-    #     functools.partial(PredictiveFunctional, num_samples=num_predictive_samples),
-    #     test_datum,
-    #     max_plate_nesting=max_plate_nesting,
-    #     num_samples_outer=num_samples_outer,
-    #     num_samples_inner=num_samples_inner,
-    #     cg_iters=cg_iters,
-    # )(PredictiveModel(model, guide))
-
-    one_step_on_test: Mapping[str, torch.Tensor] = one_step()
-    assert len(one_step_on_test) > 0
-    for k, v in one_step_on_test.items():
-        assert not torch.isnan(v).any(), f"one_step for {k} had nans"
-        assert not torch.isinf(v).any(), f"one_step for {k} had infs"
-=======
     estimate_on_test: Mapping[str, torch.Tensor] = estimator()
     assert len(estimate_on_test) > 0
     for k, v in estimate_on_test.items():
         assert not torch.isnan(v).any(), f"{estimation_method} for {k} had nans"
         assert not torch.isinf(v).any(), f"{estimation_method} for {k} had infs"
->>>>>>> 9207e3eb
         assert not torch.isclose(
             v, torch.zeros_like(v)
         ).all(), f"{estimation_method} estimator for {k} was zero"