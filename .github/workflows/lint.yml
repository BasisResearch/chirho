--- conflicted
+++ resolved
@@ -11,11 +11,7 @@
     runs-on: ubuntu-latest
     strategy:
       matrix:
-<<<<<<< HEAD
-        python-version: [3.9, '3.10']
-=======
         python-version: [3.9, '3.10', 3.11]
->>>>>>> 195b3ceb
 
     steps:
       - uses: actions/checkout@v2
