--- conflicted
+++ resolved
@@ -210,43 +210,7 @@
             }
 
 
-<<<<<<< HEAD
-        return {
-            name: node["value"]
-            for name, node in model_tr.trace.nodes.items()
-            if node["type"] == "sample"
-            and not pyro.poutine.util.site_is_subsample(node)
-        }
-
-
-class NMCLogPredictiveLikelihood(Generic[P, T], torch.nn.Module):
-    r"""
-    Approximates the log predictive likelihood induced by ``model`` and ``guide``
-    using Monte Carlo sampling at an arbitrary point :math:`x`.
-
-    .. math::
-        \log \left(\sum_{n=1}^N p(x \mid \theta_n)\right),
-        \quad \theta_n \sim q(\theta \mid \phi),
-
-    where :math:`q(\theta \mid \phi)` is the guide and :math:`p(x \mid \theta_n)`
-    is the model conditioned on the latents from the guide.
-
-    :param model: Python callable containing Pyro primitives.
-    :type model: torch.nn.Module
-    :param guide: Python callable containing Pyro primitives.
-        Must only contain continuous latent variables.
-    :type guide: torch.nn.Module
-    :param num_samples: Number of Monte Carlo draws
-        used to approximate predictive distribution, defaults to 1
-    :type num_samples: int, optional
-    :param max_plate_nesting: bound on max number of nested :func:`pyro.plate`
-        contexts. Defaults to ``None``.
-    :type max_plate_nesting: Optional[int], optional
-    """
-
-=======
 class BatchedNMCLogPredictiveLikelihood(Generic[P, T], torch.nn.Module):
->>>>>>> 878eb0d5
     model: Callable[P, Any]
     guide: Callable[P, Any]
     num_samples: int
