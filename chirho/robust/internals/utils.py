import contextlib
import functools
import math
<<<<<<< HEAD
import typing
from typing import Any, Callable, Dict, Mapping, Optional, Tuple, TypeVar
=======
from math import prod
from typing import Any, Callable, List, Mapping, Optional, Tuple, TypeVar
>>>>>>> 730eb9b4

import pyro
import torch
from torch.utils._pytree import (
    SUPPORTED_NODES,
    PyTree,
    TreeSpec,
    _get_node_type,
    tree_flatten,
    tree_unflatten,
)
from typing_extensions import Concatenate, ParamSpec

from chirho.indexed.handlers import add_indices
from chirho.indexed.ops import IndexSet, get_index_plates, indices_of

P = ParamSpec("P")
Q = ParamSpec("Q")
S = TypeVar("S")
T = TypeVar("T")
U = TypeVar("U")

ParamDict = Mapping[str, torch.Tensor]


def make_flatten_unflatten(
    v: T,
) -> Tuple[Callable[[T], torch.Tensor], Callable[[torch.Tensor], T]]:
    """
    Returns functions to flatten and unflatten an object. Used as a helper
    in :func:`chirho.robust.internals.linearize.conjugate_gradient_solve`

    :param v: some object
    :raises NotImplementedError:
    :return: flatten and unflatten functions
    :rtype: Tuple[Callable[[T], torch.Tensor], Callable[[torch.Tensor], T]]
    """
    flat_v, treespec = torch.utils._pytree.tree_flatten(v)

    def _flatten(unflat_v: T) -> torch.Tensor:
        parts, _ = torch.utils._pytree.tree_flatten(unflat_v)
        return torch.hstack([x.reshape((x.shape[0], -1)) for x in parts])

    def _unflatten(single_flat_v: torch.Tensor) -> T:
        parts = [
            v_flat.reshape(v.shape)
            for v, v_flat in zip(
                flat_v,
                torch.split(
                    single_flat_v,
                    [int(vi.numel() / flat_v[0].shape[0]) for vi in flat_v],
                    dim=1,
                ),
            )
        ]
        return torch.utils._pytree.tree_unflatten(parts, treespec)

    return _flatten, _unflatten


SPyTree = TypeVar("SPyTree", bound=PyTree)
TPyTree = TypeVar("TPyTree", bound=PyTree)
UPyTree = TypeVar("UPyTree", bound=PyTree)


def pytree_generalized_manual_revjvp(
    fn: Callable[[TPyTree], SPyTree], params: TPyTree, batched_vector: UPyTree
) -> SPyTree:
    """
    Computes the jacobian-vector product using backward differentiation for the jacobian, and then manually
    right multiplying the batched vector. This supports pytree structured inputs, outputs, and params.

    :param fn: function to compute the jacobian of
    :param params: parameters to compute the jacobian at
    :param batched_vector: batched vector to right multiply the jacobian by
    :raises ValueError: if params and batched_vector do not have the same tree structure
    :return: jacobian-vector product
    """

    # Assumptions (in terms of elements of the referenced pytrees):
    # 1. params is not batched, and represents just the inputs to the fn that we'll take the jac wrt.
    #    - params.shape == (*param_shape)
    # 2. batched_vector is the batched vector component of the jv product. It's rightside shape matches params.
    #    - batched_vector.shape == (*batch_shape, *param_shape)
    # 3. The output of the function will have some output_shape, which will cause the jacobian to have shape.
    #    - jac.shape == (*output_shape, *param_shape)
    # So the task is to infer these shapes and line everything up correctly. As a general approach, we'll flatten
    #  the inputs and output shapes in order to apply a standard batched matrix multiplication operation.
    # The output will have shape (*batch_shape, *output_shape).

    # The shaping is complicated by fact that we aren't working with tensors, but PyTrees instead, and we want to
    #  perform the same inner product wrt to the tree structure. This mainly shows up in that the jacobian will
    #  return a pytree with a "root" structure matching that of SPyTree (the return of the fn), but at each leaf
    #  of that tree, we have a pytree matching the structure of TPyTree (the params). This is the tree-structured
    #  equivalent the jac shape matching output on the left, and params on the right.

    jac_fn = torch.func.jacrev(fn)
    jac = jac_fn(params)

    flat_params, param_tspec = tree_flatten(params)

    flat_batched_vector, batched_vector_tspec = tree_flatten(batched_vector)

    if param_tspec != batched_vector_tspec:
        # This is also required by pytorch's jvp implementation.
        raise ValueError(
            "params and batched_vector must have the same tree structure. This requirement generalizes"
            " the notion that the batched_vector must be the correct shape to right multiply the "
            "jacobian."
        )

    # In order to map the param shapes together, we need to iterate through the output tree structure and map each
    #  subtree (corresponding to params) onto the params and batched_vector tree structures, which are both structured
    #  according to the parameters.
    def recurse_to_flattened_sub_tspec(
        pytree: PyTree, sub_tspec: TreeSpec, tspec: Optional[TreeSpec] = None
    ):
        # Default to passed treespec, otherwise compute here.
        _, tspec = tree_flatten(pytree) if tspec is None else (None, tspec)

        # If fn returns a tensor straight away, then the subtree will match at the root node. Check for that here.
        if tspec == sub_tspec:
            flattened, _ = tree_flatten(pytree)
            yield flattened
            return

        # Extract child trees in a node-type agnostic way.
        node_type = _get_node_type(pytree)
        flatten_fn = SUPPORTED_NODES[node_type].flatten_fn
        children_pytrees, _ = flatten_fn(pytree)
        children_tspecs = tspec.children_specs

        # Iterate through children and their specs.
        for child_pytree, child_tspec in zip(children_pytrees, children_tspecs):
            # If we've landed on the target subtree...
            if child_tspec == sub_tspec:
                child_flattened, _ = tree_flatten(child_pytree)
                yield child_flattened  # ...yield the flat child for that subtree.
            else:  # otherwise, recurse to the next level.
                yield from recurse_to_flattened_sub_tspec(
                    child_pytree, sub_tspec, tspec=child_tspec
                )

    flat_out: List[PyTree] = []

    # Recurse into the jacobian tree to find the subtree corresponding to the sub-jacobian for each
    #  individual output tensor in that tree.
    for flat_jac_output_subtree in recurse_to_flattened_sub_tspec(
        pytree=jac, sub_tspec=param_tspec
    ):

        flat_sub_out: List[torch.Tensor] = []

        # Then map that subtree (with tree structure matching that of params) onto the params and batched_vector.
        for i, (p, j, v) in enumerate(
            zip(flat_params, flat_jac_output_subtree, flat_batched_vector)
        ):
            # Infer the parameter shapes directly from passed parameters.
            og_param_shape = p.shape
            param_shape = og_param_shape if len(og_param_shape) else (1,)
            param_numel = prod(param_shape)
            og_param_ndim = len(og_param_shape)

            # Infer the batch shape by subtracting off the param shape on the right.
            og_batch_shape = v.shape[:-og_param_ndim] if og_param_ndim else v.shape
            batch_shape = og_batch_shape if len(og_batch_shape) else (1,)
            batch_ndim = len(batch_shape)

            # Infer the output shape by subtracting off the param shape from the jacobian.
            og_output_shape = j.shape[:-og_param_ndim] if og_param_ndim else j.shape
            output_shape = og_output_shape if len(og_output_shape) else (1,)
            output_numel = prod(output_shape)

            # Reshape for matmul and s.t. that the jacobian can be broadcast over the batch dims.
            j_bm = j.reshape(*(1,) * batch_ndim, output_numel, param_numel)
            v_bm = v.reshape(*batch_shape, param_numel, 1)
            jv = j_bm @ v_bm

            # Reshape result back to the original output shape, with support for empty scalar shapes.
            og_res_shape = (*og_batch_shape, *og_output_shape)
            jv = jv.reshape(*og_res_shape) if len(og_res_shape) else jv.squeeze()

            flat_sub_out.append(jv)

        # The inner product is operating over parameters and the parameter subtree that we just iterated over.
        # So stack these and sum.
        flat_out.append(torch.stack(flat_sub_out, dim=0).sum(0))

    # flat_out is now the flattened version of the tree returned by fn, with each contained tensor having the same
    #  batch dimensions (matching the batching of the batched vector).
    # TODO get out_treespec from the jacobian treespec instead, and don't have an extra forward eval of fn.
    #  Jacobian tree has this structure but its leaves have params treespec.
    out = fn(params)
    _, out_treespec = tree_flatten(out)

    return tree_unflatten(flat_out, out_treespec)


def make_functional_call(
    mod: Callable[P, T]
) -> Tuple[ParamDict, Callable[Concatenate[ParamDict, P], T]]:
    """
    Converts a PyTorch module into a functional call for use with
    functions in :class:`torch.func`.

    :param mod: PyTorch module
    :type mod: Callable[P, T]
    :return: parameter dictionary and functional call
    :rtype: Tuple[ParamDict, Callable[Concatenate[ParamDict, P], T]]
    """
    assert isinstance(mod, torch.nn.Module)
    param_dict: ParamDict = dict(mod.named_parameters())

    @torch.func.functionalize
    def mod_func(params: ParamDict, *args: P.args, **kwargs: P.kwargs) -> T:
        with pyro.validation_enabled(False):
            return torch.func.functional_call(mod, params, args, dict(**kwargs))

    return param_dict, mod_func


@pyro.poutine.block()
@pyro.validation_enabled(False)
@torch.no_grad()
def guess_max_plate_nesting(
    model: Callable[P, Any], guide: Callable[P, Any], *args: P.args, **kwargs: P.kwargs
) -> int:
    """
    Guesses the maximum plate nesting level by running `pyro.infer.Trace_ELBO`

    :param model: Python callable containing Pyro primitives.
    :type model: Callable[P, Any]
    :param guide: Python callable containing Pyro primitives.
    :type guide: Callable[P, Any]
    :return: maximum plate nesting level
    :rtype: int
    """
    elbo = pyro.infer.Trace_ELBO()
    elbo._guess_max_plate_nesting(model, guide, args, kwargs)
    return elbo.max_plate_nesting


@contextlib.contextmanager
def reset_rng_state(rng_state: T):
    """
    Helper to temporarily reset the Pyro RNG state.
    """
    try:
        prev_rng_state: T = pyro.util.get_rng_state()
        yield pyro.util.set_rng_state(rng_state)
    finally:
        pyro.util.set_rng_state(prev_rng_state)


@functools.singledispatch
def unbind_leftmost_dim(v, name: str, size: int = 1, **kwargs):
    """
    Helper function to move the leftmost dimension of a ``torch.Tensor``
    or ``pyro.distributions.Distribution`` or other batched value
    into a fresh named dimension using the machinery in ``chirho.indexed`` ,
    allocating a new dimension with the given name if necessary
    via an enclosing :class:`~chirho.indexed.handlers.IndexPlatesMessenger` .

    .. warning:: Must be used in conjunction with :class:`~chirho.indexed.handlers.IndexPlatesMessenger` .

    :param v: Batched value.
    :param name: Name of the fresh dimension.
    :param size: Size of the fresh dimension. If 1, the size is inferred from ``v`` .
    """
    raise NotImplementedError


@unbind_leftmost_dim.register
def _unbind_leftmost_dim_tensor(
    v: torch.Tensor, name: str, size: int = 1, *, event_dim: int = 0
) -> torch.Tensor:
    size = max(size, v.shape[0])
    v = v.expand((size,) + v.shape[1:])

    if name not in get_index_plates():
        add_indices(IndexSet(**{name: set(range(size))}))

    new_dim: int = typing.cast(int, get_index_plates()[name].dim)
    orig_shape = v.shape
    while new_dim - event_dim < -len(v.shape):
        v = v[None]
    if v.shape[0] == 1 and orig_shape[0] != 1:
        v = torch.transpose(v, -len(orig_shape), new_dim - event_dim)
    return v


@unbind_leftmost_dim.register(pyro.distributions.Distribution)
def _unbind_leftmost_dim_distribution(
    v: pyro.distributions.TorchDistribution, name: str, size: int = 1, **kwargs
) -> pyro.distributions.TorchDistribution:
    size = max(size, v.batch_shape[0])
    if v.batch_shape[0] != 1:
        raise NotImplementedError("Cannot freely reshape distribution")

    if name not in get_index_plates():
        add_indices(IndexSet(**{name: set(range(size))}))

    new_dim: int = typing.cast(int, get_index_plates()[name].dim)
    orig_shape = v.batch_shape

    new_shape = (size,) + (1,) * (-new_dim - len(orig_shape)) + orig_shape[1:]
    return v.expand(new_shape)


@functools.singledispatch
def bind_leftmost_dim(v, name: str, **kwargs):
    """
    Helper function to move a named dimension managed by ``chirho.indexed``
    into a new unnamed dimension to the left of all named dimensions in the value.

    .. warning:: Must be used in conjunction with :class:`~chirho.indexed.handlers.IndexPlatesMessenger` .
    """
    raise NotImplementedError


@bind_leftmost_dim.register
def _bind_leftmost_dim_tensor(
    v: torch.Tensor, name: str, *, event_dim: int = 0, **kwargs
) -> torch.Tensor:
    if name not in indices_of(v, event_dim=event_dim):
        return v
    return torch.transpose(
        v[None],
        -len(v.shape) - 1,
        typing.cast(int, get_index_plates()[name].dim) - event_dim,
    )


def get_importance_traces(
    model: Callable[P, Any],
    guide: Optional[Callable[P, Any]] = None,
) -> Callable[P, Tuple[pyro.poutine.Trace, pyro.poutine.Trace]]:
    """
    Thin functional wrapper around :func:`~pyro.infer.enum.get_importance_trace`
    that cleans up the original interface to avoid unnecessary arguments
    and efficiently supports using the prior in a model as a default guide.

    :param model: Model to run.
    :param guide: Guide to run. If ``None``, use the prior in ``model`` as a guide.
    :returns: A function that takes the same arguments as ``model`` and ``guide`` and returns
        a tuple of importance traces ``(model_trace, guide_trace)``.
    """

    def _fn(
        *args: P.args, **kwargs: P.kwargs
    ) -> Tuple[pyro.poutine.Trace, pyro.poutine.Trace]:
        if guide is not None:
            model_trace, guide_trace = pyro.infer.enum.get_importance_trace(
                "flat", math.inf, model, guide, args, kwargs
            )
            return model_trace, guide_trace
        else:  # use prior as default guide, but don't run model twice
            model_trace, _ = pyro.infer.enum.get_importance_trace(
                "flat", math.inf, model, lambda *_, **__: None, args, kwargs
            )

            guide_trace = model_trace.copy()
            for name, node in list(guide_trace.nodes.items()):
                if node["type"] != "sample":
                    del model_trace.nodes[name]
                elif pyro.poutine.util.site_is_factor(node) or node["is_observed"]:
                    del guide_trace.nodes[name]
            return model_trace, guide_trace

    return _fn


def site_is_delta(msg: dict) -> bool:
    d = msg["fn"]
    while hasattr(d, "base_dist"):
        d = d.base_dist
    return isinstance(d, pyro.distributions.Delta)<|MERGE_RESOLUTION|>--- conflicted
+++ resolved
@@ -1,13 +1,8 @@
 import contextlib
 import functools
 import math
-<<<<<<< HEAD
 import typing
-from typing import Any, Callable, Dict, Mapping, Optional, Tuple, TypeVar
-=======
-from math import prod
 from typing import Any, Callable, List, Mapping, Optional, Tuple, TypeVar
->>>>>>> 730eb9b4
 
 import pyro
 import torch
@@ -168,7 +163,7 @@
             # Infer the parameter shapes directly from passed parameters.
             og_param_shape = p.shape
             param_shape = og_param_shape if len(og_param_shape) else (1,)
-            param_numel = prod(param_shape)
+            param_numel = math.prod(param_shape)
             og_param_ndim = len(og_param_shape)
 
             # Infer the batch shape by subtracting off the param shape on the right.
@@ -179,7 +174,7 @@
             # Infer the output shape by subtracting off the param shape from the jacobian.
             og_output_shape = j.shape[:-og_param_ndim] if og_param_ndim else j.shape
             output_shape = og_output_shape if len(og_output_shape) else (1,)
-            output_numel = prod(output_shape)
+            output_numel = math.prod(output_shape)
 
             # Reshape for matmul and s.t. that the jacobian can be broadcast over the batch dims.
             j_bm = j.reshape(*(1,) * batch_ndim, output_numel, param_numel)
