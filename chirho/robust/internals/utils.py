--- conflicted
+++ resolved
@@ -1,11 +1,7 @@
 import contextlib
 import functools
 from math import prod
-<<<<<<< HEAD
 from typing import Callable, Dict, List, Mapping, Optional, Tuple, TypeVar
-=======
-from typing import Any, Callable, List, Mapping, Optional, Tuple, TypeVar
->>>>>>> 8ba2f2c6
 
 import pyro
 import torch
