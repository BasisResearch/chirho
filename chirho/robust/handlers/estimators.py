--- conflicted
+++ resolved
@@ -1,11 +1,7 @@
-from typing import TypeVar
+from typing import Any, Callable, TypeVar
 
-<<<<<<< HEAD
 import torch
-from typing_extensions import Concatenate
-=======
 from typing_extensions import ParamSpec
->>>>>>> c4346c80
 
 from chirho.robust.ops import Functional, Point, influence_fn
 
@@ -14,7 +10,7 @@
 T = TypeVar("T")
 
 
-def one_step_correction(
+def one_step_corrected_estimator(
     functional: Functional[P, S],
     *test_points: Point[T],
     **influence_kwargs,
@@ -34,54 +30,23 @@
     """
     influence_kwargs_one_step = influence_kwargs.copy()
     influence_kwargs_one_step["pointwise_influence"] = False
-<<<<<<< HEAD
-    eif_fn = influence_fn(model, guide, functional, **influence_kwargs_one_step)
+    eif_fn = influence_fn(functional, *test_points, **influence_kwargs_one_step)
 
-    def _one_step(test_data: Point[T], *args, **kwargs) -> S:
-        return eif_fn(test_data, *args, **kwargs)
+    def _corrected_functional(model: Callable[P, Any]) -> Callable[P, S]:
+        plug_in_estimator = functional(model)
+        correction_estimator = eif_fn(model)
 
-    return _one_step
+        def _estimate_model(*args, **kwargs) -> S:
+            plug_in_estimate = plug_in_estimator(*args, **kwargs)
+            correction = correction_estimator(*args, **kwargs)
 
+            flat_plug_in_estimate, treespec = torch.utils._pytree.tree_flatten(
+                plug_in_estimate
+            )
+            flat_correction, _ = torch.utils._pytree.tree_flatten(correction)
+            return torch.utils._pytree.tree_unflatten(
+                [a + b for a, b in zip(flat_plug_in_estimate, flat_correction)],
+                treespec,
+            )
 
-def one_step_corrected_estimator(
-    model: Callable[P, Any],
-    guide: Callable[P, Any],
-    functional: Functional[P, S],
-    **influence_kwargs,
-) -> Callable[Concatenate[Point[T], P], S]:
-    """
-    Returns a function that computes the one-step corrected estimator for the functional at a
-    specified set of test points as discussed in [1].
-
-    :param model: Python callable containing Pyro primitives.
-    :type model: Callable[P, Any]
-    :param guide: Python callable containing Pyro primitives.
-        Must only contain continuous latent variables.
-    :type guide: Callable[P, Any]
-    :param functional: model summary of interest, which is a function of the
-        model and guide.
-    :type functional: Functional[P, S]
-    :return: function to compute the one-step corrected estimator
-    :rtype: S
-    """
-    plug_in_estimator = functional(model, guide)
-    correction_estimator = one_step_correction(
-        model, guide, functional, **influence_kwargs
-    )
-
-    def _one_step_corrected_estimator(test_data: Point[T], *args, **kwargs) -> S:
-        plug_in_estimate = plug_in_estimator(*args, **kwargs)
-        correction = correction_estimator(test_data, *args, **kwargs)
-
-        flat_plug_in_estimate, treespec = torch.utils._pytree.tree_flatten(
-            plug_in_estimate
-        )
-        flat_correction, _ = torch.utils._pytree.tree_flatten(correction)
-        return torch.utils._pytree.tree_unflatten(
-            [a + b for a, b in zip(flat_plug_in_estimate, flat_correction)], treespec
-        )
-
-    return _one_step_corrected_estimator
-=======
-    return influence_fn(functional, *test_points, **influence_kwargs_one_step)
->>>>>>> c4346c80
+    return _corrected_functional