--- conflicted
+++ resolved
@@ -1,4 +1,3 @@
-<<<<<<< HEAD
 import copy
 from typing import Any, Callable, Optional, TypeVar, List
 
@@ -6,11 +5,6 @@
 import torch
 from pyro.infer.elbo import ELBO
 from typing_extensions import Concatenate, ParamSpec
-=======
-from typing import TypeVar
-
-from typing_extensions import ParamSpec
->>>>>>> c4346c80
 
 from chirho.robust.internals.utils import make_functional_call
 from chirho.robust.ops import Functional, Point, influence_fn
