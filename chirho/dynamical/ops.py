--- conflicted
+++ resolved
@@ -5,11 +5,6 @@
 import pyro
 import torch
 
-<<<<<<< HEAD
-=======
-from chirho.indexed.ops import IndexSet, gather, get_index_plates
-
->>>>>>> a1416f46
 R = Union[numbers.Real, torch.Tensor]
 S = TypeVar("S")
 T = TypeVar("T")
@@ -49,23 +44,6 @@
 
 
 class Trajectory(Generic[T], State[_Sliceable[T]]):
-<<<<<<< HEAD
-=======
-    def __getitem__(self, key: torch.Tensor) -> "Trajectory[T]":
-        assert key.dtype == torch.bool
-
-        assert len(key.shape) == 1 and key.shape[0] > 1  # DEBUG
-
-        if not key.any():  # DEBUG
-            return Trajectory()
-
-        name_to_dim = {k: f.dim - 1 for k, f in get_index_plates().items()}
-        name_to_dim["__time"] = -1
-        idx = IndexSet(__time={i for i in range(key.shape[0]) if key[i]})
-        # TODO support event_dim > 0
-        return gather(self, idx, event_dim=0, name_to_dim=name_to_dim)
-
->>>>>>> a1416f46
     def to_state(self) -> State[T]:
         ret: State[T] = State(
             # TODO support event_dim > 0
