import contextlib
import numbers
<<<<<<< HEAD
=======
import sys
import typing
>>>>>>> 973476a3
from typing import Callable, Dict, Generic, Optional, TypeVar, Union

import pyro
import torch

R = Union[numbers.Real, torch.Tensor]
S = TypeVar("S")
T = TypeVar("T")


if typing.TYPE_CHECKING:
    State = Dict[str, T]
elif sys.version_info >= (3, 9):
    State = dict
else:

    class State(Generic[T], Dict[str, T]):
        pass


Dynamics = Callable[[State[T]], State[T]]


@pyro.poutine.runtime.effectful(type="simulate")
def simulate(
    dynamics: Dynamics[T],
    initial_state: State[T],
    start_time: R,
    end_time: R,
    *,
    solver: Optional[pyro.poutine.messenger.Messenger] = None,
    **kwargs,
) -> State[T]:
    """
    Simulate a dynamical system.
    """
    from chirho.dynamical.internals.solver import simulate_point

    with contextlib.nullcontext() if solver is None else solver:
        return simulate_point(dynamics, initial_state, start_time, end_time, **kwargs)<|MERGE_RESOLUTION|>--- conflicted
+++ resolved
@@ -1,10 +1,7 @@
 import contextlib
 import numbers
-<<<<<<< HEAD
-=======
 import sys
 import typing
->>>>>>> 973476a3
 from typing import Callable, Dict, Generic, Optional, TypeVar, Union
 
 import pyro
