import functools
from typing import Callable, List, Tuple, TypeVar

import torch
import torchdiffeq

from chirho.dynamical.handlers.solver import TorchDiffEq
from chirho.dynamical.internals.backend import (
    DynamicInterruption,
    Interruption,
    StaticInterruption,
    get_next_interruptions_dynamic,
    simulate_point,
    simulate_trajectory,
)
<<<<<<< HEAD
from chirho.dynamical.ops import Dynamics
from chirho.dynamical.ops.dynamical import State, Trajectory
=======
from chirho.dynamical.ops import InPlaceDynamics
from chirho.dynamical.ops.dynamical import State, Trajectory, simulate
>>>>>>> d7f545cb

S = TypeVar("S")
T = TypeVar("T")


# noinspection PyMethodParameters
def _deriv(
    dynamics: InPlaceDynamics[torch.Tensor],
    var_order: Tuple[str, ...],
    time: torch.Tensor,
    state: Tuple[torch.Tensor, ...],
) -> Tuple[torch.Tensor, ...]:
    ddt: State[torch.Tensor] = State()
    env: State[torch.Tensor] = State()
    for var, value in zip(var_order, state):
        setattr(env, var, value)

    assert "t" not in env.keys, "variable name t is reserved for time"
    env.t = time

    dynamics.diff(ddt, env)
    return tuple(getattr(ddt, var, torch.tensor(0.0)) for var in var_order)


def _torchdiffeq_ode_simulate_inner(
    dynamics: InPlaceDynamics[torch.Tensor],
    initial_state: State[torch.Tensor],
    timespan,
    **odeint_kwargs,
):
    var_order = initial_state.var_order  # arbitrary, but fixed

    solns = _batched_odeint(  # torchdiffeq.odeint(
        functools.partial(_deriv, dynamics, var_order),
        tuple(getattr(initial_state, v) for v in var_order),
        timespan,
        **odeint_kwargs,
    )

    trajectory: Trajectory[torch.Tensor] = Trajectory()
    for var, soln in zip(var_order, solns):
        setattr(trajectory, var, soln)

    return trajectory


def _batched_odeint(
    func: Callable[[torch.Tensor, Tuple[torch.Tensor, ...]], Tuple[torch.Tensor, ...]],
    y0: Tuple[torch.Tensor, ...],
    t: torch.Tensor,
    *,
    event_fn=None,
    **odeint_kwargs,
) -> Tuple[torch.Tensor, ...]:
    """
    Vectorized torchdiffeq.odeint.
    """
    # TODO support event_dim > 0
    event_dim = 0  # assume states are batches of values of rank event_dim

    y0_batch_shape = torch.broadcast_shapes(
        *(y0_.shape[: len(y0_.shape) - event_dim] for y0_ in y0)
    )

    y0_expanded = tuple(
        # y0_[(None,) * (len(y0_batch_shape) - (len(y0_.shape) - event_dim)) + (...,)]
        y0_.expand(y0_batch_shape + y0_.shape[len(y0_.shape) - event_dim :])
        for y0_ in y0
    )

    if event_fn is not None:
        event_t, yt_raw = torchdiffeq.odeint_event(
            func, y0_expanded, t, event_fn=event_fn, **odeint_kwargs
        )
    else:
        yt_raw = torchdiffeq.odeint(func, y0_expanded, t, **odeint_kwargs)

    yt = tuple(
        torch.transpose(
            yt_[(..., None) + yt_.shape[len(yt_.shape) - event_dim :]],
            -len(yt_.shape) - 1,
            -1 - event_dim,
        )[0]
        for yt_ in yt_raw
    )
    return yt if event_fn is None else (event_t, yt)


@simulate_point.register(TorchDiffEq)
def torchdiffeq_ode_simulate(
    solver: TorchDiffEq,
    dynamics: InPlaceDynamics[torch.Tensor],
    initial_state: State[torch.Tensor],
    start_time: torch.Tensor,
    end_time: torch.Tensor,
) -> State[torch.Tensor]:
    timespan = torch.stack((start_time, end_time))
    trajectory = _torchdiffeq_ode_simulate_inner(
        dynamics, initial_state, timespan, **solver.odeint_kwargs
    )
    return trajectory[..., -1].to_state()


@simulate_trajectory.register(TorchDiffEq)
def torchdiffeq_ode_simulate_trajectory(
    solver: TorchDiffEq,
    dynamics: InPlaceDynamics[torch.Tensor],
    initial_state: State[torch.Tensor],
    timespan: torch.Tensor,
) -> Trajectory[torch.Tensor]:
    return _torchdiffeq_ode_simulate_inner(
        dynamics, initial_state, timespan, **solver.odeint_kwargs
    )


@get_next_interruptions_dynamic.register(TorchDiffEq)
def torchdiffeq_get_next_interruptions_dynamic(
    solver: TorchDiffEq,
    dynamics: InPlaceDynamics[torch.Tensor],
    start_state: State[torch.Tensor],
    start_time: torch.Tensor,
    next_static_interruption: StaticInterruption,
    dynamic_interruptions: List[DynamicInterruption],
    **kwargs,
) -> Tuple[Tuple[Interruption, ...], torch.Tensor]:
    # Create the event function combining all dynamic events and the terminal (next) static interruption.
    combined_event_f = torchdiffeq_combined_event_f(
        next_static_interruption, dynamic_interruptions
    )

    # Simulate to the event execution.
    event_time, event_solutions = _batched_odeint(  # torchdiffeq.odeint_event(
        functools.partial(_deriv, dynamics, start_state.var_order),
        tuple(getattr(start_state, v) for v in start_state.var_order),
        start_time,
        event_fn=combined_event_f,
        **solver.odeint_kwargs,
    )

    # event_state has both the first and final state of the interrupted simulation. We just want the last.
    event_solution: Tuple[torch.Tensor, ...] = tuple(
        s[..., -1] for s in event_solutions
    )  # TODO support event_dim > 0

    # Check which event(s) fired, and put the triggered events in a list.
    # TODO support batched outputs of event functions
    fired_mask = torch.isclose(
        combined_event_f(event_time, event_solution),
        torch.tensor(0.0),
        rtol=1e-02,
        atol=1e-03,
    ).reshape(-1)

    if not torch.any(fired_mask):
        # TODO AZ figure out the tolerance of the odeint_event function and use that above.
        raise RuntimeError(
            "The solve terminated but no element of the event function output was within "
            "tolerance of zero."
        )

    if len(fired_mask) != len(dynamic_interruptions) + 1:
        raise RuntimeError(
            "The event function returned an unexpected number of events."
        )

    triggered_events = [
        de for de, fm in zip(dynamic_interruptions, fired_mask[:-1]) if fm
    ]
    if fired_mask[-1]:
        triggered_events.append(next_static_interruption)

    return (
        tuple(triggered_events),
        event_time,
    )


# TODO AZ — maybe to multiple dispatch on the interruption type and state type?
def torchdiffeq_point_interruption_flattened_event_f(
    pi: "StaticInterruption",
) -> Callable[[torch.Tensor, Tuple[torch.Tensor, ...]], torch.Tensor]:
    """
    Construct a flattened event function for a point interruption.
    :param pi: The point interruption for which to build the event function.
    :return: The constructed event function.
    """

    def event_f(t: torch.Tensor, _):
        return torch.where(t < pi.time, pi.time - t, torch.tensor(0.0))

    return event_f


# TODO AZ — maybe do multiple dispatch on the interruption type and state type?
def torchdiffeq_dynamic_interruption_flattened_event_f(
    di: "DynamicInterruption",
) -> Callable[[torch.Tensor, Tuple[torch.Tensor, ...]], torch.Tensor]:
    """
    Construct a flattened event function for a dynamic interruption.
    :param di: The dynamic interruption for which to build the event function.
    :return: The constructed event function.
    """

    def event_f(t: torch.Tensor, flat_state: Tuple[torch.Tensor, ...]):
        # Torchdiffeq operates over flattened state tensors, so we need to unflatten the state to pass it the
        #  user-provided event function of time and State.
        state: State[torch.Tensor] = State(
            **{k: v for k, v in zip(di.var_order, flat_state)}
        )
        return di.event_f(t, state)

    return event_f


# TODO AZ — maybe do multiple dispatch on the interruption type and state type?
def torchdiffeq_combined_event_f(
    next_static_interruption: StaticInterruption,
    dynamic_interruptions: List[DynamicInterruption],
) -> Callable[[torch.Tensor, Tuple[torch.Tensor, ...]], torch.Tensor]:
    """
    Construct a combined event function from a list of dynamic interruptions and a single terminal static interruption.
    :param next_static_interruption: The next static interruption. Viewed as terminal in the context of this event func.
    :param dynamic_interruptions: The dynamic interruptions.
    :return: The combined event function, taking in state and time, and returning a vector of floats. When any element
     of this vector is zero, the corresponding event terminates the simulation.
    """
    terminal_event_f = torchdiffeq_point_interruption_flattened_event_f(
        next_static_interruption
    )
    dynamic_event_fs = [
        torchdiffeq_dynamic_interruption_flattened_event_f(di)
        for di in dynamic_interruptions
    ]

    def combined_event_f(t: torch.Tensor, flat_state: Tuple[torch.Tensor, ...]):
        return torch.stack(
            list(
                torch.broadcast_tensors(
                    *[f(t, flat_state) for f in dynamic_event_fs],
                    terminal_event_f(t, flat_state),
                )
            ),
            dim=-1,
        )  # TODO support event_dim > 0

    return combined_event_f<|MERGE_RESOLUTION|>--- conflicted
+++ resolved
@@ -13,13 +13,8 @@
     simulate_point,
     simulate_trajectory,
 )
-<<<<<<< HEAD
-from chirho.dynamical.ops import Dynamics
+from chirho.dynamical.ops import InPlaceDynamics
 from chirho.dynamical.ops.dynamical import State, Trajectory
-=======
-from chirho.dynamical.ops import InPlaceDynamics
-from chirho.dynamical.ops.dynamical import State, Trajectory, simulate
->>>>>>> d7f545cb
 
 S = TypeVar("S")
 T = TypeVar("T")
