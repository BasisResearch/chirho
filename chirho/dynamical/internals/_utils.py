--- conflicted
+++ resolved
@@ -3,11 +3,7 @@
 
 import torch
 
-<<<<<<< HEAD
-from chirho.dynamical.ops import State, Trajectory, get_keys
-=======
-from chirho.dynamical.ops import State
->>>>>>> a4433f3d
+from chirho.dynamical.ops import State, get_keys
 from chirho.indexed.ops import IndexSet, gather, indices_of, union
 from chirho.interventional.handlers import intervene
 
@@ -52,15 +48,9 @@
     raise NotImplementedError(f"append not implemented for type {type(fst)}.")
 
 
-<<<<<<< HEAD
-@append.register(Trajectory)
-def _append_trajectory(traj1: Trajectory[T], traj2: Trajectory[T]) -> Trajectory[T]:
-    if len(get_keys(traj1)) == 0:
-=======
 @append.register(State)
 def _append_trajectory(traj1: State[T], traj2: State[T]) -> State[T]:
-    if len(traj1.keys) == 0:
->>>>>>> a4433f3d
+    if len(get_keys(traj1)) == 0:
         return traj2
 
     if len(get_keys(traj2)) == 0:
@@ -71,13 +61,8 @@
             f"Trajectories must have the same keys to be appended, but got {get_keys(traj1)} and {get_keys(traj2)}."
         )
 
-<<<<<<< HEAD
-    result: Trajectory[T] = Trajectory()
+    result: State[T] = State()
     for k in get_keys(traj1):
-=======
-    result: State[T] = State()
-    for k in traj1.keys:
->>>>>>> a4433f3d
         setattr(result, k, append(getattr(traj1, k), getattr(traj2, k)))
 
     return result
@@ -97,10 +82,5 @@
     return tuple(sorted(varnames))
 
 
-<<<<<<< HEAD
-def _trajectory_to_state(traj: Trajectory[T]) -> State[T]:
-    return State(**{k: getattr(traj, k).squeeze(-1) for k in get_keys(traj)})
-=======
 def _squeeze_time_dim(traj: State[T]) -> State[T]:
-    return State(**{k: getattr(traj, k).squeeze(-1) for k in traj.keys})
->>>>>>> a4433f3d
+    return State(**{k: getattr(traj, k).squeeze(-1) for k in get_keys(traj)})