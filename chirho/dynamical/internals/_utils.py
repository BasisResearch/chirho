--- conflicted
+++ resolved
@@ -77,11 +77,10 @@
     return torch.cat([prev_v, curr_v], dim=time_dim)
 
 
-<<<<<<< HEAD
-def _trajectory_to_state(traj: Trajectory[T]) -> State[T]:
-    return State(**{k: getattr(traj, k).squeeze(-1) for k in traj.keys})
-=======
 @functools.lru_cache
 def _var_order(varnames: FrozenSet[str]) -> Tuple[str, ...]:
     return tuple(sorted(varnames))
->>>>>>> 4df1eadb
+
+
+def _trajectory_to_state(traj: Trajectory[T]) -> State[T]:
+    return State(**{k: getattr(traj, k).squeeze(-1) for k in traj.keys})