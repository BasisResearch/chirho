from typing import TYPE_CHECKING, List, Optional, Tuple, TypeVar

if TYPE_CHECKING:
    from chirho.dynamical.handlers import (
        DynamicInterruption,
        PointInterruption,
        Interruption,
    )

import functools

import pyro
import torch

<<<<<<< HEAD
from chirho.dynamical.ops import Backend, Dynamics, State, Trajectory
=======
from chirho.dynamical.ops import Dynamics, Solver, State, Trajectory
>>>>>>> e3f4ce06

S = TypeVar("S")
T = TypeVar("T")


# Separating out the effectful operation from the non-effectful dispatch on the default implementation
@pyro.poutine.runtime.effectful(type="simulate_to_interruption")
@pyro.poutine.block(hide_types=["simulate"])
def simulate_to_interruption(
    dynamics: Dynamics[S, T],
    start_state: State[T],
    timespan,  # The first element of timespan is assumed to be the starting time.
    *,
<<<<<<< HEAD
    backend: Optional[Backend] = None,
=======
    solver: Optional[Solver] = None,
>>>>>>> e3f4ce06
    next_static_interruption: Optional["PointInterruption"] = None,
    dynamic_interruptions: Optional[List["DynamicInterruption"]] = None,
    **kwargs,
) -> Tuple[Trajectory[T], Tuple["Interruption", ...], T, State[T]]:
    """
    Simulate a dynamical system until the next interruption. Return the state at the requested time points, and
     a collection of interruptions that ended the simulation (this will usually just be a single interruption).
    This will be either one of the passed dynamic interruptions or the next static interruption, whichever comes
     first.
    :returns: the state at the requested time points, the interruption that ended the simulation, the time at which
     the simulation ended, and the end state. The initial trajectory object does not include state measurements at
     the end-point.
    """
    return _simulate_to_interruption(
        dynamics,
        start_state,
        timespan,
<<<<<<< HEAD
        backend=backend,
=======
        solver=solver,
>>>>>>> e3f4ce06
        next_static_interruption=next_static_interruption,
        dynamic_interruptions=dynamic_interruptions,
        **kwargs,
    )


# noinspection PyUnusedLocal
@functools.singledispatch
def _simulate_to_interruption(
    dynamics: Dynamics[S, T],
    start_state: State[T],
    timespan,  # The first element of timespan is assumed to be the starting time.
    *,
<<<<<<< HEAD
    backend: Optional[Backend] = None,
=======
    solver: Optional[Solver] = None,
>>>>>>> e3f4ce06
    next_static_interruption: Optional["PointInterruption"] = None,
    dynamic_interruptions: Optional[List["DynamicInterruption"]] = None,
    **kwargs,
) -> Tuple[Trajectory[T], Tuple["Interruption", ...], T, State[T]]:
    raise NotImplementedError(
        f"simulate_to_interruption not implemented for type {type(dynamics)}"
    )


simulate_to_interruption.register = _simulate_to_interruption.register


@pyro.poutine.runtime.effectful(type="apply_interruptions")
def apply_interruptions(
    dynamics: Dynamics[S, T], start_state: State[T]
) -> Tuple[Dynamics[S, T], State[T]]:
    """
    Apply the effects of an interruption to a dynamical system.
    """
    # Default is to do nothing.
    return dynamics, start_state


@functools.singledispatch
def concatenate(*inputs, **kwargs):
    """
    Concatenate multiple inputs of type T into a single output of type T.
    """
    raise NotImplementedError(f"concatenate not implemented for type {type(inputs[0])}")


@concatenate.register(Trajectory)
def trajectory_concatenate(*trajectories: Trajectory[T], **kwargs) -> Trajectory[T]:
    """
    Concatenate multiple trajectories into a single trajectory.
    """
    full_trajectory: Trajectory[T] = Trajectory()
    for trajectory in trajectories:
        for k in trajectory.keys:
            if k not in full_trajectory.keys:
                setattr(full_trajectory, k, getattr(trajectory, k))
            else:
                prev_v = getattr(full_trajectory, k)
                curr_v = getattr(trajectory, k)
                time_dim = -1  # TODO generalize to nontrivial event_shape
                batch_shape = torch.broadcast_shapes(
                    prev_v.shape[:-1], curr_v.shape[:-1]
                )
                prev_v = prev_v.expand(*batch_shape, *prev_v.shape[-1:])
                curr_v = curr_v.expand(*batch_shape, *curr_v.shape[-1:])
                setattr(
                    full_trajectory,
                    k,
                    torch.cat([prev_v, curr_v], dim=time_dim),
                )
    return full_trajectory<|MERGE_RESOLUTION|>--- conflicted
+++ resolved
@@ -12,11 +12,7 @@
 import pyro
 import torch
 
-<<<<<<< HEAD
-from chirho.dynamical.ops import Backend, Dynamics, State, Trajectory
-=======
 from chirho.dynamical.ops import Dynamics, Solver, State, Trajectory
->>>>>>> e3f4ce06
 
 S = TypeVar("S")
 T = TypeVar("T")
@@ -30,11 +26,7 @@
     start_state: State[T],
     timespan,  # The first element of timespan is assumed to be the starting time.
     *,
-<<<<<<< HEAD
-    backend: Optional[Backend] = None,
-=======
     solver: Optional[Solver] = None,
->>>>>>> e3f4ce06
     next_static_interruption: Optional["PointInterruption"] = None,
     dynamic_interruptions: Optional[List["DynamicInterruption"]] = None,
     **kwargs,
@@ -52,11 +44,7 @@
         dynamics,
         start_state,
         timespan,
-<<<<<<< HEAD
-        backend=backend,
-=======
         solver=solver,
->>>>>>> e3f4ce06
         next_static_interruption=next_static_interruption,
         dynamic_interruptions=dynamic_interruptions,
         **kwargs,
@@ -70,11 +58,7 @@
     start_state: State[T],
     timespan,  # The first element of timespan is assumed to be the starting time.
     *,
-<<<<<<< HEAD
-    backend: Optional[Backend] = None,
-=======
     solver: Optional[Solver] = None,
->>>>>>> e3f4ce06
     next_static_interruption: Optional["PointInterruption"] = None,
     dynamic_interruptions: Optional[List["DynamicInterruption"]] = None,
     **kwargs,
