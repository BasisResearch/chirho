--- conflicted
+++ resolved
@@ -5,17 +5,7 @@
 import torchdiffeq
 
 from chirho.dynamical.internals._utils import _squeeze_time_dim, _var_order
-<<<<<<< HEAD
-from chirho.dynamical.internals.solver import (
-    SolverRuntimeCheckHandler,
-    get_next_interruptions_dynamic,
-    get_solver_runtime_check_handler,
-    simulate_point,
-    simulate_trajectory,
-)
-=======
-from chirho.dynamical.internals.solver import Interruption, simulate_point
->>>>>>> d6a3521a
+from chirho.dynamical.internals.solver import Interruption, SolverRuntimeCheckHandler, simulate_point
 from chirho.dynamical.ops import Dynamics, State
 from chirho.indexed.ops import IndexSet, gather, get_index_plates
 
