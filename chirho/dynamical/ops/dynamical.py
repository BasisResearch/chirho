import functools
from typing import (
    Callable,
    FrozenSet,
    Generic,
    Optional,
    Protocol,
    TypeVar,
    runtime_checkable,
)

import pyro
import torch

from chirho.dynamical.internals.dynamical import _index_last_dim_with_mask

S = TypeVar("S")
T = TypeVar("T")


class State(Generic[T]):
    def __init__(self, **values: T):
        self.__dict__["_values"] = {}
        for k, v in values.items():
            setattr(self, k, v)

    @property
    def var_order(self):
        return tuple(sorted(self.keys))

    @property
    def keys(self) -> FrozenSet[str]:
        return frozenset(self.__dict__["_values"].keys())

    def __repr__(self) -> str:
        return f"State({self.__dict__['_values']})"

    def __str__(self) -> str:
        return f"State({self.__dict__['_values']})"

    def __setattr__(self, __name: str, __value: T) -> None:
        self.__dict__["_values"][__name] = __value

    def __getattr__(self, __name: str) -> T:
        if __name in self.__dict__["_values"]:
            return self.__dict__["_values"][__name]
        else:
            raise AttributeError(f"{__name} not in {self.__dict__['_values']}")

    # TODO doesn't allow for explicitly handling mismatched keys.
    # def __sub__(self, other: 'State[T]') -> 'State[T]':
    #     # TODO throw errors if keys don't match, or if shapes don't match...but that should be the job of traj?
    #     return State(**{k: getattr(self, k) - getattr(other, k) for k in self.keys})

    def subtract_shared_variables(self, other: "State[T]"):
        shared_keys = self.keys.intersection(other.keys)
        return State(**{k: getattr(self, k) - getattr(other, k) for k in shared_keys})

    # FIXME AZ - non-generic method in generic class.
    def l2(self) -> torch.Tensor:
        """
        Compute the L2 norm of the state. This is useful e.g. after taking the difference between two states.
        :return: The L2 norm of the vectorized state.
        """
        return torch.sqrt(
            torch.sum(
                torch.square(torch.tensor(*[getattr(self, k) for k in self.keys]))
            )
        )

    def trajectorify(self) -> "Trajectory[T]":
        ret: Trajectory[T] = Trajectory(
            # TODO support event_dim > 0
            **{k: getattr(self, k)[..., None] for k in self.keys}
        )
        return ret


# TODO AZ - this differentiation needs to go away probably...this is useful for us during dev to be clear about when
#  we expect multiple vs. a single state in the vectors, but it's likely confusing/not useful for the user? Maybe,
#  maybe not. If we do keep it we need more explicit guarantees that the State won't have more than a single entry?
class Trajectory(State[T]):
    def __init__(self, **values: T):
        super().__init__(**values)

    def _getitem(self, key):
        if isinstance(key, str):
            raise ValueError(
                "Trajectory does not support string indexing, use getattr instead if you want to access a specific "
                "state variable."
            )

        item = State() if isinstance(key, int) else Trajectory()
        for k, v in self.__dict__["_values"].items():
            if isinstance(key, torch.Tensor):
                keyd_v = _index_last_dim_with_mask(v, key)
            else:
                keyd_v = v[key]
            setattr(item, k, keyd_v)
        return item

    # This is needed so that mypy and other type checkers believe that Trajectory can be indexed into.
    @functools.singledispatchmethod
    def __getitem__(self, key):
        return self._getitem(key)

    @__getitem__.register(int)
    def _getitem_int(self, key: int) -> State[T]:
        return self._getitem(key)

    @__getitem__.register(torch.Tensor)
    def _getitem_torchmask(self, key: torch.Tensor) -> "Trajectory[T]":
        if key.dtype != torch.bool:
            raise ValueError(
                f"__getitem__ with a torch.Tensor only supports boolean mask indexing, but got dtype {key.dtype}."
            )

        return self._getitem(key)


@runtime_checkable
class Dynamics(Protocol[S, T]):
    diff: Callable[[State[S], State[S]], T]


<<<<<<< HEAD
class Backend:
=======
class Solver:
>>>>>>> e3f4ce06
    pass


@pyro.poutine.runtime.effectful(type="simulate")
def simulate(
    dynamics: Dynamics[S, T],
    initial_state: State[T],
    timespan,
    *,
<<<<<<< HEAD
    backend: Optional[Backend] = None,
=======
    solver: Optional[Solver] = None,
>>>>>>> e3f4ce06
    **kwargs,
) -> Trajectory[T]:
    """
    Simulate a dynamical system.
    """
<<<<<<< HEAD
    if backend is None:
        raise ValueError(
            "SimulatorEventLoop requires a backend. To specify a backend, use the keyword argument `backend` in"
            " the call to `simulate` or use with a backend effect handler as a context manager. For example, \n \n"
=======
    if solver is None:
        raise ValueError(
            "SimulatorEventLoop requires a solver. To specify a solver, use the keyword argument `solver` in"
            " the call to `simulate` or use with a solver effect handler as a context manager. For example, \n \n"
>>>>>>> e3f4ce06
            "`with SimulatorEventLoop():` \n"
            "\t `with SimulatorBackend(TorchDiffEq()):` \n"
            "\t \t `simulate(dynamics, initial_state, timespan)`"
        )
<<<<<<< HEAD
    return _simulate(dynamics, initial_state, timespan, backend=backend, **kwargs)
=======
    return _simulate(dynamics, initial_state, timespan, solver=solver, **kwargs)
>>>>>>> e3f4ce06


# This redirection distinguishes between the effectful operation, and the
# type-directed dispatch on Dynamics
@functools.singledispatch
def _simulate(
    dynamics: Dynamics[S, T],
    initial_state: State[T],
    timespan,
    *,
<<<<<<< HEAD
    backend: Optional[Backend] = None,
=======
    solver: Optional[Solver] = None,
>>>>>>> e3f4ce06
    **kwargs,
) -> Trajectory[T]:
    """
    Simulate a dynamical system.
    """
    raise NotImplementedError(f"simulate not implemented for type {type(dynamics)}")


simulate.register = _simulate.register<|MERGE_RESOLUTION|>--- conflicted
+++ resolved
@@ -123,11 +123,7 @@
     diff: Callable[[State[S], State[S]], T]
 
 
-<<<<<<< HEAD
-class Backend:
-=======
 class Solver:
->>>>>>> e3f4ce06
     pass
 
 
@@ -137,36 +133,21 @@
     initial_state: State[T],
     timespan,
     *,
-<<<<<<< HEAD
-    backend: Optional[Backend] = None,
-=======
     solver: Optional[Solver] = None,
->>>>>>> e3f4ce06
     **kwargs,
 ) -> Trajectory[T]:
     """
     Simulate a dynamical system.
     """
-<<<<<<< HEAD
-    if backend is None:
-        raise ValueError(
-            "SimulatorEventLoop requires a backend. To specify a backend, use the keyword argument `backend` in"
-            " the call to `simulate` or use with a backend effect handler as a context manager. For example, \n \n"
-=======
     if solver is None:
         raise ValueError(
             "SimulatorEventLoop requires a solver. To specify a solver, use the keyword argument `solver` in"
             " the call to `simulate` or use with a solver effect handler as a context manager. For example, \n \n"
->>>>>>> e3f4ce06
             "`with SimulatorEventLoop():` \n"
             "\t `with SimulatorBackend(TorchDiffEq()):` \n"
             "\t \t `simulate(dynamics, initial_state, timespan)`"
         )
-<<<<<<< HEAD
-    return _simulate(dynamics, initial_state, timespan, backend=backend, **kwargs)
-=======
     return _simulate(dynamics, initial_state, timespan, solver=solver, **kwargs)
->>>>>>> e3f4ce06
 
 
 # This redirection distinguishes between the effectful operation, and the
@@ -177,11 +158,7 @@
     initial_state: State[T],
     timespan,
     *,
-<<<<<<< HEAD
-    backend: Optional[Backend] = None,
-=======
     solver: Optional[Solver] = None,
->>>>>>> e3f4ce06
     **kwargs,
 ) -> Trajectory[T]:
     """
