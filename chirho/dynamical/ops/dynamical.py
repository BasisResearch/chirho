--- conflicted
+++ resolved
@@ -148,30 +148,6 @@
         )
     from chirho.dynamical.internals.backend import simulate_point
 
-<<<<<<< HEAD
     return simulate_point(
         solver, dynamics, initial_state, start_time, end_time, **kwargs
-    )
-=======
-
-# This redirection distinguishes between the effectful operation, and the
-# type-directed dispatch on Dynamics
-@functools.singledispatch
-def _simulate(
-    solver: "Solver",  # Quoted type necessary w/ TYPE_CHECKING to avoid circular import error
-    dynamics: InPlaceDynamics[T],
-    initial_state: State[T],
-    start_time: R,
-    end_time: R,
-    **kwargs,
-) -> State[T]:
-    """
-    Simulate a dynamical system.
-    """
-    raise NotImplementedError(
-        f"simulate not implemented for solver of type {type(solver)}"
-    )
-
-
-simulate.register = _simulate.register
->>>>>>> d7f545cb
+    )