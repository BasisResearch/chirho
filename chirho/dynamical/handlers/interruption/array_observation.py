from typing import Dict

import torch

from chirho.dynamical.handlers.trace import DynamicTrace
from chirho.observational.handlers import condition


<<<<<<< HEAD
class StaticBatchObservation(DynamicTrace, _PointObservationMixin):
=======
class NonInterruptingPointObservationArray(DynamicTrace):
>>>>>>> 037d740a
    def __init__(
        self,
        times: torch.Tensor,
        data: Dict[str, torch.Tensor],
        eps: float = 1e-6,
    ):
        self.data = data
        # Add a small amount of time to the observation time to ensure that
        # the observation occurs after the logging period.
        self.times = times + eps

        # Require that each data element maps 1:1 with the times.
        if not all(len(v) == len(times) for v in data.values()):
            raise ValueError(
                f"Each data element must have the same length as the passed times. Got lengths "
                f"{[len(v) for v in data.values()]} for data elements {[k for k in data.keys()]}, but "
                f"expected length {len(times)}."
            )

        super().__init__(times)

    def _pyro_post_simulate(self, msg) -> None:
        dynamics, _, _, _ = msg["args"]

        if "in_SEL" not in msg.keys():
            msg["in_SEL"] = False

        # This checks whether the simulate has already redirected in a SimulatorEventLoop.
        # If so, we don't want to run the observation again.
        if msg["in_SEL"]:
            return

        # TODO: Check to make sure that the observations all fall within the outermost `simulate` start and end times.
        super()._pyro_post_simulate(msg)
        # This condition checks whether all of the simulate calls have been executed.
        if len(self.trace) == len(self.times):
            with condition(data=self.data):
                dynamics.observation(self.trace)

            # Reset the trace for the next simulate call.
            super()._reset()<|MERGE_RESOLUTION|>--- conflicted
+++ resolved
@@ -6,11 +6,7 @@
 from chirho.observational.handlers import condition
 
 
-<<<<<<< HEAD
-class StaticBatchObservation(DynamicTrace, _PointObservationMixin):
-=======
-class NonInterruptingPointObservationArray(DynamicTrace):
->>>>>>> 037d740a
+class StaticBatchObservation(DynamicTrace):
     def __init__(
         self,
         times: torch.Tensor,
