--- conflicted
+++ resolved
@@ -5,14 +5,9 @@
 import pyro
 import torch
 
-<<<<<<< HEAD
-from chirho.dynamical.internals.interventional import intervene
+import chirho.dynamical.internals.interventional  # noqa: F401
 from chirho.dynamical.ops.dynamical import ObservableInPlaceDynamics, State
-=======
-import chirho.dynamical.internals.interventional  # noqa: F401
-from chirho.dynamical.ops.dynamical import State
 from chirho.interventional.ops import Intervention, intervene
->>>>>>> 037d740a
 from chirho.observational.handlers import condition
 from chirho.observational.ops import Observation
 
@@ -94,23 +89,9 @@
         msg["args"] = (dynamics, intervene(initial_state, self.intervention))
 
 
-<<<<<<< HEAD
-class StaticObservation(Generic[T], StaticInterruption, _PointObservationMixin):
-    def __init__(
-        self,
-        time: float,
-        data: Dict[str, T],
-        eps: float = 1e-6,
-    ):
-        self.data = data
-        # Add a small amount of time to the observation time to ensure that
-        # the observation occurs after the logging period.
-        super().__init__(time + eps)
-=======
 class _PointObservationMixin(Generic[T]):
     data: Dict[str, Observation[T]]
     time: R
->>>>>>> 037d740a
 
     def _pyro_apply_interruptions(self, msg) -> None:
         dynamics: ObservableInPlaceDynamics[T] = msg["args"][0]
