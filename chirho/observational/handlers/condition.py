<<<<<<< HEAD
=======
from __future__ import annotations

>>>>>>> 5dfa4c19
from typing import Callable, Generic, Mapping, TypeVar, Union

import pyro
import torch

from chirho.observational.internals import ObserveNameMessenger
from chirho.observational.ops import Observation, observe

T = TypeVar("T")
R = Union[float, torch.Tensor]


class Factors(Generic[T], pyro.poutine.messenger.Messenger):
    """
    Effect handler that adds new log-factors to the unnormalized
    joint log-density of a probabilistic program.

    After a :func:`pyro.sample` site whose name appears in ``factors``,
    this handler inserts a new :func:`pyro.factor` site
    whose name is prefixed with the string ``prefix``
    and whose log-weight is the result of applying the corresponding function
    to the value of the sample site. ::

        >>> with Factors(factors={"x": lambda x: -(x - 1) ** 2}, prefix="__factor_"):
        ...   with pyro.poutine.trace() as tr:
        ...     x = pyro.sample("x", dist.Normal(0, 1))
        ... tr.trace.compute_log_prob()
        >>> assert {"x", "__factor_x"} <= set(tr.trace.nodes.keys())
        >>> assert torch.all(tr.trace.nodes["x"]["log_prob"] == -(x - 1) ** 2)

    :param factors: A mapping from sample site names to log-factor functions.
    :param prefix: The prefix to use for the names of the factor sites.
    """

    factors: Mapping[str, Callable[[T], R]]
    prefix: str

    def __init__(
        self,
        factors: Mapping[str, Callable[[T], R]],
        *,
        prefix: str = "__factor_",
    ):
        self.factors = factors
        self.prefix = prefix
        super().__init__()

    def _pyro_post_sample(self, msg: dict) -> None:
        try:
            factor = self.factors[msg["name"]]
        except KeyError:
            return

        pyro.factor(f"{self.prefix}{msg['name']}", factor(msg["value"]))


class Observations(Generic[T], ObserveNameMessenger):
    """
    Condition on values in a probabilistic program.

    Can be used as a drop-in replacement for :func:`pyro.condition` that supports
    a richer set of observational data types and enables counterfactual inference.
    """

    data: Mapping[str, Observation[T]]

    def __init__(self, data: Mapping[str, Observation[T]]):
        self.data = data
        super().__init__()

    def _pyro_sample(self, msg):
        if pyro.poutine.util.site_is_subsample(msg) or pyro.poutine.util.site_is_factor(
            msg
        ):
            return

        if msg["name"] not in self.data or msg["infer"].get("_do_not_observe", None):
            if (
                "_markov_scope" in msg["infer"]
                and getattr(self, "_current_site", None) is not None
            ):
                msg["infer"]["_markov_scope"].pop(self._current_site, None)
            return

        msg["stop"] = True
        msg["done"] = True

        # flags to guarantee commutativity of condition, intervene, trace
        msg["mask"] = False
        msg["is_observed"] = False
        msg["infer"]["is_auxiliary"] = True
        msg["infer"]["_do_not_trace"] = True
        msg["infer"]["_do_not_intervene"] = True
        msg["infer"]["_do_not_observe"] = True

        with pyro.poutine.infer_config(
            config_fn=lambda msg_: {
                "_do_not_observe": msg["name"] == msg_["name"]
                or msg_["infer"].get("_do_not_observe", False)
            }
        ):
            try:
                self._current_site = msg["name"]
                msg["value"] = observe(
                    msg["fn"], self.data[msg["name"]], name=msg["name"], **msg["kwargs"]
                )
            finally:
                self._current_site = None


condition = pyro.poutine.handlers._make_handler(Observations)[1]<|MERGE_RESOLUTION|>--- conflicted
+++ resolved
@@ -1,8 +1,5 @@
-<<<<<<< HEAD
-=======
 from __future__ import annotations
 
->>>>>>> 5dfa4c19
 from typing import Callable, Generic, Mapping, TypeVar, Union
 
 import pyro
