--- conflicted
+++ resolved
@@ -1,7 +1,4 @@
-<<<<<<< HEAD
-=======
 import itertools
->>>>>>> 2fef26c5
 from typing import Callable, Iterable, TypeVar
 
 import torch  # noqa: F401
@@ -41,17 +38,9 @@
         return scatter(
             {
                 IndexSet(
-<<<<<<< HEAD
-                    **{antecedent: {0} for antecedent in antecedents_}
-                ): factual_value,
-                IndexSet(
-                    **{antecedent: {1} for antecedent in antecedents_}
-                ): factual_value,
-=======
                     **{antecedent: {ind} for antecedent, ind in zip(antecedents_, inds)}
                 ): factual_value
                 for inds in itertools.product(*[[0, 1]] * len(antecedents_))
->>>>>>> 2fef26c5
             },
             event_dim=event_dim,
         )
