--- conflicted
+++ resolved
@@ -180,7 +180,35 @@
 
 
 @contextlib.contextmanager
-<<<<<<< HEAD
+def SearchForCause(
+    actions: Mapping[str, Intervention[T]],
+    *,
+    bias: float = 0.0,
+    prefix: str = "__cause_split_",
+):
+    """
+    A context manager used for a stochastic search of minimal but-for causes among potential interventions.
+    On each run, nodes listed in `actions` are randomly selected and intervened on with probability `.5 + bias`
+    (that is, preempted with probability `.5-bias`). The sampling is achieved by adding stochastic binary preemption
+    nodes associated with intervention candidates. If a given preemption node has value `0`, the corresponding
+    intervention is executed. See tests in `tests/counterfactual/test_handlers_explanation.py` for examples.
+
+    :param actions: A mapping of sites to interventions.
+    :param bias: The scalar bias towards not intervening. Must be between -0.5 and 0.5, defaults to 0.0.
+    :param prefix: A prefix used for naming additional preemption nodes. Defaults to "__cause_split_".
+    """
+    # TODO support event_dim != 0 propagation in factual_preemption
+    preemptions = {
+        antecedent: undo_split(antecedents=[antecedent])
+        for antecedent in actions.keys()
+    }
+
+    with do(actions=actions):
+        with Preemptions(actions=preemptions, bias=bias, prefix=prefix):
+            yield
+
+
+@contextlib.contextmanager
 def ExplainCauses(
     antecedents: Mapping[str, Intervention[T]]
     | Mapping[str, pyro.distributions.constraints.Constraint],
@@ -253,32 +281,4 @@
     consequent_handler = Factors(factors=consequents, prefix=consequent_prefix)
 
     with antecedent_handler, witness_handler, consequent_handler:
-        yield
-=======
-def SearchForCause(
-    actions: Mapping[str, Intervention[T]],
-    *,
-    bias: float = 0.0,
-    prefix: str = "__cause_split_",
-):
-    """
-    A context manager used for a stochastic search of minimal but-for causes among potential interventions.
-    On each run, nodes listed in `actions` are randomly selected and intervened on with probability `.5 + bias`
-    (that is, preempted with probability `.5-bias`). The sampling is achieved by adding stochastic binary preemption
-    nodes associated with intervention candidates. If a given preemption node has value `0`, the corresponding
-    intervention is executed. See tests in `tests/counterfactual/test_handlers_explanation.py` for examples.
-
-    :param actions: A mapping of sites to interventions.
-    :param bias: The scalar bias towards not intervening. Must be between -0.5 and 0.5, defaults to 0.0.
-    :param prefix: A prefix used for naming additional preemption nodes. Defaults to "__cause_split_".
-    """
-    # TODO support event_dim != 0 propagation in factual_preemption
-    preemptions = {
-        antecedent: undo_split(antecedents=[antecedent])
-        for antecedent in actions.keys()
-    }
-
-    with do(actions=actions):
-        with Preemptions(actions=preemptions, bias=bias, prefix=prefix):
-            yield
->>>>>>> f44731d4
+        yield