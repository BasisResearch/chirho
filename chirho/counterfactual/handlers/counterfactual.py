<<<<<<< HEAD
from typing import Any, Dict, TypeVar
=======
from __future__ import annotations

from typing import Any, Dict, Generic, Mapping, TypeVar
>>>>>>> 4cfa2916

import pyro

from chirho.counterfactual.handlers.ambiguity import FactualConditioningMessenger
from chirho.counterfactual.ops import split
from chirho.indexed.handlers import IndexPlatesMessenger
from chirho.indexed.ops import get_index_plates
from chirho.interventional.ops import intervene

T = TypeVar("T")


class BaseCounterfactualMessenger(FactualConditioningMessenger):
    """
    Base class for counterfactual handlers.

    :class:`~chirho.counterfactual.handlers.counterfactual.BaseCounterfactualMessenger` is an effect handler
    for imbuing :func:`~chirho.interventional.ops.intervene` operations with world-splitting
    semantics that is useful for downstream causal and counterfactual reasoning. Specifically,
    :class:`~chirho.counterfactual.handlers.counterfactual.BaseCounterfactualMessenger` handles
    :func:`~chirho.interventional.ops.intervene` by instantiating the primitive operation
    :func:`~chirho.counterfactual.ops.split`, which is then subsequently handled by subclasses
    such as :class:`~chirho.counterfactual.handlers.counterfactual.MultiWorldCounterfactual`.
    """

    @staticmethod
    def _pyro_intervene(msg: Dict[str, Any]) -> None:
        msg["stop"] = True
        if msg["args"][1] is not None:
            obs, acts = msg["args"][0], msg["args"][1]
            acts = acts(obs) if callable(acts) else acts
            acts = (acts,) if not isinstance(acts, tuple) else acts
            msg["value"] = split(obs, acts, name=msg["name"], **msg["kwargs"])
            msg["done"] = True

    @staticmethod
    def _pyro_preempt(msg: Dict[str, Any]) -> None:
        if msg["kwargs"].get("name", None) is None:
            msg["kwargs"]["name"] = msg["name"]


class SingleWorldCounterfactual(BaseCounterfactualMessenger):
    """
    Trivial counterfactual handler that returns the intervened value.

    :class:`~chirho.counterfactual.handlers.counterfactual.SingleWorldCounterfactual` is an effect handler
    that subclasses :class:`~chirho.counterfactual.handlers.counterfactual.BaseCounterfactualMessenger` and
    handles :func:`~chirho.counterfactual.ops.split` primitive operations. See the documentation for
    :func:`~chirho.counterfactual.ops.split` for more details about the interaction between the enclosing
    counterfactual handler and the induced joint marginal distribution over factual and counterfactual variables.

    :class:`~chirho.counterfactual.handlers.counterfactual.SingleWorldCounterfactual` handles
    :func:`~chirho.counterfactual.ops.split` by returning only the final element in the collection
    of intervention assignments ``acts``, ignoring all other intervention assignments and observed values ``obs``.
    This can be thought of as marginalizing out all of the factual and counterfactual variables except for the
    counterfactual induced by the final element in the collection of intervention assignments in the probabilistic
    program. ::

        >>> with SingleWorldCounterfactual():
        ...     x = torch.tensor(1.)
        ...     x = intervene(x, torch.tensor(0.))
        >>> assert (x == torch.tensor(0.))
    """

    @pyro.poutine.block(hide_types=["intervene"])
    def _pyro_split(self, msg: Dict[str, Any]) -> None:
        obs, acts = msg["args"]
        msg["value"] = intervene(obs, acts[-1], **msg["kwargs"])
        msg["done"] = True
        msg["stop"] = True


class SingleWorldFactual(BaseCounterfactualMessenger):
    """
    Trivial counterfactual handler that returns the observed value.

    :class:`~chirho.counterfactual.handlers.counterfactual.SingleWorldFactual` is an effect handler
    that subclasses :class:`~chirho.counterfactual.handlers.counterfactual.BaseCounterfactualMessenger` and
    handles :func:`~chirho.counterfactual.ops.split` primitive operations. See the documentation for
    :func:`~chirho.counterfactual.ops.split` for more details about the interaction between the enclosing
    counterfactual handler and the induced joint marginal distribution over factual and counterfactual variables.

    :class:`~chirho.counterfactual.handlers.counterfactual.SingleWorldFactual` handles
    :func:`~chirho.counterfactual.ops.split` by returning only the observed value ``obs``,
    ignoring all intervention assignments ``act``. This can be thought of as marginalizing out
    all of the counterfactual variables in the probabilistic program. ::

        >>> with SingleWorldFactual():
        ...    x = torch.tensor(1.)
        ...    x = intervene(x, torch.tensor(0.))
        >>> assert (x == torch.tensor(1.))
    """

    @staticmethod
    def _pyro_split(msg: Dict[str, Any]) -> None:
        obs, _ = msg["args"]
        msg["value"] = obs
        msg["done"] = True
        msg["stop"] = True


class MultiWorldCounterfactual(IndexPlatesMessenger, BaseCounterfactualMessenger):
    """
    Counterfactual handler that returns all observed and intervened values.

    :class:`~chirho.counterfactual.handlers.counterfactual.MultiWorldCounterfactual` is an effect handler
    that subclasses :class:`~chirho.indexed.handlers.IndexPlatesMessenger` and
    :class:`~chirho.counterfactual.handlers.counterfactual.BaseCounterfactualMessenger` base classes.


    .. note:: Handlers that subclass :class:`~chirho.indexed.handlers.IndexPlatesMessenger` such as
       :class:`~chirho.counterfactual.handlers.counterfactual.MultiWorldCounterfactual` return tensors that can
       be cumbersome to index into directly. Therefore, we strongly recommend using ``chirho``'s indexing operations
       :func:`~chirho.indexed.ops.gather` and :class:`~chirho.indexed.ops.IndexSet` whenever using
       :class:`~chirho.counterfactual.handlers.counterfactual.MultiWorldCounterfactual` handlers.

    :class:`~chirho.counterfactual.handlers.counterfactual.MultiWorldCounterfactual`
    handles :func:`~chirho.counterfactual.ops.split` primitive operations. See the documentation for
    :func:`~chirho.counterfactual.ops.split` for more details about the interaction between the enclosing
    counterfactual handler and the induced joint marginal distribution over factual and counterfactual variables.

    :class:`~chirho.counterfactual.handlers.counterfactual.MultiWorldCounterfactual` handles
    :func:`~chirho.counterfactual.ops.split` by returning all observed values ``obs`` and intervened values ``act``.
    This can be thought of as returning the full joint distribution over all factual and counterfactual variables. ::

        >>> with MultiWorldCounterfactual():
        ...    x = torch.tensor(1.)
        ...    x = intervene(x, torch.tensor(0.), name="x_ax_1")
        ...    x = intervene(x, torch.tensor(2.), name="x_ax_2")
        ...    x_factual = gather(x, IndexSet(x_ax_1={0}, x_ax_2={0}))
        ...    x_counterfactual_1 = gather(x, IndexSet(x_ax_1={1}, x_ax_2={0}))
        ...    x_counterfactual_2 = gather(x, IndexSet(x_ax_1={0}, x_ax_2={1}))

        >>> assert(x_factual.squeeze() == torch.tensor(1.))
        >>> assert(x_counterfactual_1.squeeze() == torch.tensor(0.))
        >>> assert(x_counterfactual_2.squeeze() == torch.tensor(2.))
    """

    default_name: str = "intervened"

    @classmethod
    def _pyro_split(cls, msg: Dict[str, Any]) -> None:
        name = msg["name"] if msg["name"] is not None else cls.default_name
        index_plates = get_index_plates()
        if name in index_plates:
            name = f"{name}__dup_{len(index_plates)}"
        msg["kwargs"]["name"] = msg["name"] = name


class TwinWorldCounterfactual(IndexPlatesMessenger, BaseCounterfactualMessenger):
    """
    Counterfactual handler that returns all observed values and the final intervened value.

    :class:`~chirho.counterfactual.handlers.counterfactual.TwinWorldCounterfactual` is an effect handler
    that subclasses :class:`~chirho.indexed.handlers.IndexPlatesMessenger` and
    :class:`~chirho.counterfactual.handlers.counterfactual.BaseCounterfactualMessenger` base classes.


    .. note:: Handlers that subclass :class:`~chirho.indexed.handlers.IndexPlatesMessenger` such as
       :class:`~chirho.counterfactual.handlers.counterfactual.TwinWorldCounterfactual` return tensors that can
       be cumbersome to index into directly. Therefore, we strongly recommend using ``chirho``'s indexing operations
       :func:`~chirho.indexed.ops.gather` and :class:`~chirho.indexed.ops.IndexSet` whenever using
       :class:`~chirho.counterfactual.handlers.counterfactual.TwinWorldCounterfactual` handlers.

    :class:`~chirho.counterfactual.handlers.counterfactual.TwinWorldCounterfactual`
    handles :func:`~chirho.counterfactual.ops.split` primitive operations. See the documentation for
    :func:`~chirho.counterfactual.ops.split` for more details about the interaction between the enclosing
    counterfactual handler and the induced joint marginal distribution over factual and counterfactual variables.

    :class:`~chirho.counterfactual.handlers.counterfactual.TwinWorldCounterfactual` handles
    :func:`~chirho.counterfactual.ops.split` by returning the observed values ``obs`` and the
    final intervened values ``act`` in the probabilistic program. This can be thought of as returning
    the joint distribution over factual and counterfactual variables, marginalizing out all but the final
    configuration of intervention assignments in the probabilistic program. ::

        >>> with TwinWorldCounterfactual():
        ...    x = torch.tensor(1.)
        ...    x = intervene(x, torch.tensor(0.))
        ...    x = intervene(x, torch.tensor(2.))
        >>> # TwinWorldCounterfactual ignores the first intervention
        >>> assert(x.squeeze().shape == torch.Size([2]))
        >>> assert(x.squeeze()[0] == torch.tensor(1.))
        >>> assert(x.squeeze()[1] == torch.tensor(2.))
    """

    default_name: str = "intervened"

    @classmethod
    def _pyro_split(cls, msg: Dict[str, Any]) -> None:
        msg["kwargs"]["name"] = msg["name"] = cls.default_name<|MERGE_RESOLUTION|>--- conflicted
+++ resolved
@@ -1,10 +1,6 @@
-<<<<<<< HEAD
-from typing import Any, Dict, TypeVar
-=======
 from __future__ import annotations
 
-from typing import Any, Dict, Generic, Mapping, TypeVar
->>>>>>> 4cfa2916
+from typing import Any, Dict, TypeVar
 
 import pyro
 
