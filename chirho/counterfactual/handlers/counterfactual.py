from typing import Any, Dict, Generic, Mapping, TypeVar

import pyro
import torch

from chirho.counterfactual.handlers.ambiguity import FactualConditioningMessenger
from chirho.counterfactual.ops import preempt, split
from chirho.indexed.handlers import IndexPlatesMessenger
from chirho.indexed.ops import get_index_plates
from chirho.interventional.ops import Intervention, intervene

T = TypeVar("T")


class BaseCounterfactualMessenger(FactualConditioningMessenger):
    """
    Base class for counterfactual handlers.

    :class:`~chirho.counterfactual.handlers.counterfactual.BaseCounterfactualMessenger` is an effect handler
    for imbuing :func:`~chirho.interventional.ops.intervene` operations with world-splitting
    semantics that is useful for downstream causal and counterfactual reasoning. Specifically,
    :class:`~chirho.counterfactual.handlers.counterfactual.BaseCounterfactualMessenger` handles
    :func:`~chirho.interventional.ops.intervene` by instantiating the primitive operation
    :func:`~chirho.counterfactual.ops.split`, which is then subsequently handled by subclasses
    such as :class:`~chirho.counterfactual.handlers.counterfactual.MultiWorldCounterfactual`.

    In addition, :class:`~chirho.counterfactual.handlers.counterfactual.BaseCounterfactualMessenger`
    handles :func:`~chirho.counterfactual.ops.preempt` operations by introducing an auxiliary categorical
    variable at each of the preempted addresses.
    """

    @staticmethod
    def _pyro_intervene(msg: Dict[str, Any]) -> None:
        msg["stop"] = True
        if msg["args"][1] is not None:
            obs, acts = msg["args"][0], msg["args"][1]
            acts = acts(obs) if callable(acts) else acts
            acts = (acts,) if not isinstance(acts, tuple) else acts
            msg["value"] = split(obs, acts, name=msg["name"], **msg["kwargs"])
            msg["done"] = True

    @staticmethod
    def _pyro_preempt(msg: Dict[str, Any]) -> None:
        if msg["kwargs"].get("name", None) is None:
            msg["kwargs"]["name"] = msg["name"]


class SingleWorldCounterfactual(BaseCounterfactualMessenger):
    """
    Trivial counterfactual handler that returns the intervened value.

    :class:`~chirho.counterfactual.handlers.counterfactual.SingleWorldCounterfactual` is an effect handler
    that subclasses :class:`~chirho.counterfactual.handlers.counterfactual.BaseCounterfactualMessenger` and
    handles :func:`~chirho.counterfactual.ops.split` primitive operations. See the documentation for
    :func:`~chirho.counterfactual.ops.split` for more details about the interaction between the enclosing
    counterfactual handler and the induced joint marginal distribution over factual and counterfactual variables.

    :class:`~chirho.counterfactual.handlers.counterfactual.SingleWorldCounterfactual` handles
    :func:`~chirho.counterfactual.ops.split` by returning only the final element in the collection
    of intervention assignments ``acts``, ignoring all other intervention assignments and observed values ``obs``.
    This can be thought of as marginalizing out all of the factual and counterfactual variables except for the
    counterfactual induced by the final element in the collection of intervention assignments in the probabilistic
    program. ::

<<<<<<< HEAD
        >> with SingleWorldCounterfactual():
        >>     x = torch.tensor(1.)
        >>     x = intervene(x, torch.tensor(0.))
        >> assert (x == torch.tensor(0.))
=======
        >>> with SingleWorldCounterfactual():
        ...     x = torch.tensor(1.)
        ...     x = intervene(x, torch.tensor(0.))
        >>> assert (x == torch.tensor(0.))
>>>>>>> ffc21a5d
    """

    @pyro.poutine.block(hide_types=["intervene"])
    def _pyro_split(self, msg: Dict[str, Any]) -> None:
        obs, acts = msg["args"]
        msg["value"] = intervene(obs, acts[-1], **msg["kwargs"])
        msg["done"] = True
        msg["stop"] = True


class SingleWorldFactual(BaseCounterfactualMessenger):
    """
    Trivial counterfactual handler that returns the observed value.

    :class:`~chirho.counterfactual.handlers.counterfactual.SingleWorldFactual` is an effect handler
    that subclasses :class:`~chirho.counterfactual.handlers.counterfactual.BaseCounterfactualMessenger` and
    handles :func:`~chirho.counterfactual.ops.split` primitive operations. See the documentation for
    :func:`~chirho.counterfactual.ops.split` for more details about the interaction between the enclosing
    counterfactual handler and the induced joint marginal distribution over factual and counterfactual variables.

    :class:`~chirho.counterfactual.handlers.counterfactual.SingleWorldFactual` handles
    :func:`~chirho.counterfactual.ops.split` by returning only the observed value ``obs``,
    ignoring all intervention assignments ``act``. This can be thought of as marginalizing out
    all of the counterfactual variables in the probabilistic program. ::

<<<<<<< HEAD
        >> with SingleWorldFactual():
        >>     x = torch.tensor(1.)
        >>     x = intervene(x, torch.tensor(0.))
        >> assert (x == torch.tensor(1.))
=======
        >>> with SingleWorldFactual():
        ...    x = torch.tensor(1.)
        ...    x = intervene(x, torch.tensor(0.))
        >>> assert (x == torch.tensor(1.))
>>>>>>> ffc21a5d
    """

    @staticmethod
    def _pyro_split(msg: Dict[str, Any]) -> None:
        obs, _ = msg["args"]
        msg["value"] = obs
        msg["done"] = True
        msg["stop"] = True


class MultiWorldCounterfactual(IndexPlatesMessenger, BaseCounterfactualMessenger):
    """
    Counterfactual handler that returns all observed and intervened values.

    :class:`~chirho.counterfactual.handlers.counterfactual.MultiWorldCounterfactual` is an effect handler
    that subclasses :class:`~chirho.indexed.handlers.IndexPlatesMessenger` and
    :class:`~chirho.counterfactual.handlers.counterfactual.BaseCounterfactualMessenger` base classes.


    .. note:: Handlers that subclass :class:`~chirho.indexed.handlers.IndexPlatesMessenger` such as
       :class:`~chirho.counterfactual.handlers.counterfactual.MultiWorldCounterfactual` return tensors that can
       be cumbersome to index into directly. Therefore, we strongly recommend using ``chirho``'s indexing operations
       :func:`~chirho.indexed.ops.gather` and :class:`~chirho.indexed.ops.IndexSet` whenever using
       :class:`~chirho.counterfactual.handlers.counterfactual.MultiWorldCounterfactual` handlers.

    :class:`~chirho.counterfactual.handlers.counterfactual.MultiWorldCounterfactual`
    handles :func:`~chirho.counterfactual.ops.split` primitive operations. See the documentation for
    :func:`~chirho.counterfactual.ops.split` for more details about the interaction between the enclosing
    counterfactual handler and the induced joint marginal distribution over factual and counterfactual variables.

    :class:`~chirho.counterfactual.handlers.counterfactual.MultiWorldCounterfactual` handles
    :func:`~chirho.counterfactual.ops.split` by returning all observed values ``obs`` and intervened values ``act``.
<<<<<<< HEAD
    This can be thought of as returning the full joint distribution over all factual and counterfactual variables.::

        >> with MultiWorldCounterfactual():
        >>    x = torch.tensor(1.)
        >>    x = intervene(x, torch.tensor(0.), name="x_ax_1")
        >>    x = intervene(x, torch.tensor(2.), name="x_ax_2")
        >>    x_factual = gather(x, IndexSet(x_ax_1={0}, x_ax_2={0}))
        >>    x_counterfactual_1 = gather(x, IndexSet(x_ax_1={1}, x_ax_2={0}))
        >>    x_counterfactual_2 = gather(x, IndexSet(x_ax_1={0}, x_ax_2={1}))

        >> assert(x_factual.squeeze() == torch.tensor(1.))
        >> assert(x_counterfactual_1.squeeze() == torch.tensor(0.))
        >> assert(x_counterfactual_2.squeeze() == torch.tensor(2.))
=======
    This can be thought of as returning the full joint distribution over all factual and counterfactual variables. ::

        >>> with MultiWorldCounterfactual():
        ...    x = torch.tensor(1.)
        ...    x = intervene(x, torch.tensor(0.), name="x_ax_1")
        ...    x = intervene(x, torch.tensor(2.), name="x_ax_2")
        ...    x_factual = gather(x, IndexSet(x_ax_1={0}, x_ax_2={0}))
        ...    x_counterfactual_1 = gather(x, IndexSet(x_ax_1={1}, x_ax_2={0}))
        ...    x_counterfactual_2 = gather(x, IndexSet(x_ax_1={0}, x_ax_2={1}))

        >>> assert(x_factual.squeeze() == torch.tensor(1.))
        >>> assert(x_counterfactual_1.squeeze() == torch.tensor(0.))
        >>> assert(x_counterfactual_2.squeeze() == torch.tensor(2.))
>>>>>>> ffc21a5d
    """

    default_name: str = "intervened"

    @classmethod
    def _pyro_split(cls, msg: Dict[str, Any]) -> None:
        name = msg["name"] if msg["name"] is not None else cls.default_name
        index_plates = get_index_plates()
        if name in index_plates:
            name = f"{name}__dup_{len(index_plates)}"
        msg["kwargs"]["name"] = msg["name"] = name


class TwinWorldCounterfactual(IndexPlatesMessenger, BaseCounterfactualMessenger):
    """
    Counterfactual handler that returns all observed values and the final intervened value.

    :class:`~chirho.counterfactual.handlers.counterfactual.TwinWorldCounterfactual` is an effect handler
    that subclasses :class:`~chirho.indexed.handlers.IndexPlatesMessenger` and
    :class:`~chirho.counterfactual.handlers.counterfactual.BaseCounterfactualMessenger` base classes.


    .. note:: Handlers that subclass :class:`~chirho.indexed.handlers.IndexPlatesMessenger` such as
       :class:`~chirho.counterfactual.handlers.counterfactual.TwinWorldCounterfactual` return tensors that can
       be cumbersome to index into directly. Therefore, we strongly recommend using ``chirho``'s indexing operations
       :func:`~chirho.indexed.ops.gather` and :class:`~chirho.indexed.ops.IndexSet` whenever using
       :class:`~chirho.counterfactual.handlers.counterfactual.TwinWorldCounterfactual` handlers.

    :class:`~chirho.counterfactual.handlers.counterfactual.TwinWorldCounterfactual`
    handles :func:`~chirho.counterfactual.ops.split` primitive operations. See the documentation for
    :func:`~chirho.counterfactual.ops.split` for more details about the interaction between the enclosing
    counterfactual handler and the induced joint marginal distribution over factual and counterfactual variables.

    :class:`~chirho.counterfactual.handlers.counterfactual.TwinWorldCounterfactual` handles
    :func:`~chirho.counterfactual.ops.split` by returning the observed values ``obs`` and the
    final intervened values ``act`` in the probabilistic program. This can be thought of as returning
    the joint distribution over factual and counterfactual variables, marginalizing out all but the final
<<<<<<< HEAD
    configuration of intervention assignments in the probabilistic program.::

        >> with TwinWorldCounterfactual():
        >>    x = torch.tensor(1.)
        >>    x = intervene(x, torch.tensor(0.))
        >>    x = intervene(x, torch.tensor(2.))
        >> # TwinWorldCounterfactual ignores the first intervention
        >> assert(x.squeeze().shape == torch.Size([2]))
        >> assert(x.squeeze()[0] == torch.tensor(1.))
        >> assert(x.squeeze()[1] == torch.tensor(2.))
=======
    configuration of intervention assignments in the probabilistic program. ::

        >>> with TwinWorldCounterfactual():
        ...    x = torch.tensor(1.)
        ...    x = intervene(x, torch.tensor(0.))
        ...    x = intervene(x, torch.tensor(2.))
        >>> # TwinWorldCounterfactual ignores the first intervention
        >>> assert(x.squeeze().shape == torch.Size([2]))
        >>> assert(x.squeeze()[0] == torch.tensor(1.))
        >>> assert(x.squeeze()[1] == torch.tensor(2.))
>>>>>>> ffc21a5d
    """

    default_name: str = "intervened"

    @classmethod
    def _pyro_split(cls, msg: Dict[str, Any]) -> None:
        msg["kwargs"]["name"] = msg["name"] = cls.default_name


class Preemptions(Generic[T], pyro.poutine.messenger.Messenger):
    """
    Effect handler that applies the operation :func:`~chirho.counterfactual.ops.preempt`
    to sample sites in a probabilistic program,
    similar to the handler :func:`~chirho.observational.handlers.condition`
    for :func:`~chirho.observational.ops.observe` .
    or the handler :func:`~chirho.interventional.handlers.do`
    for :func:`~chirho.interventional.ops.intervene` .

    See the documentation for :func:`~chirho.counterfactual.ops.preempt` for more details.

    This handler introduces an auxiliary discrete random variable at each preempted sample site
    whose name is the name of the sample site prefixed by ``prefix``, and
    whose value is used as the ``case`` argument to :func:`preempt`,
    to determine whether the preemption returns the present value of the site
    or the new value specified for the site in ``actions``

    The distributions of the auxiliary discrete random variables are parameterized by ``bias``.
    By default, ``bias == 0`` and the value returned by the sample site is equally likely
    to be the factual case (i.e. the present value of the site) or one of the counterfactual cases
    (i.e. the new value(s) specified for the site in ``actions``).
    When ``0 < bias <= 0.5``, the preemption is less than equally likely to occur.
    When ``-0.5 <= bias < 0``, the preemption is more than equally likely to occur.

    More specifically, the probability of the factual case is ``0.5 - bias``,
    and the probability of each counterfactual case is ``(0.5 + bias) / num_actions``,
    where ``num_actions`` is the number of counterfactual actions for the sample site (usually 1).

    :param actions: A mapping from sample site names to interventions.
    :param bias: The scalar bias towards not intervening. Must be between -0.5 and 0.5.
    :param prefix: The prefix for naming the auxiliary discrete random variables.
    """

    actions: Mapping[str, Intervention[T]]
    prefix: str
    bias: float

    def __init__(
        self,
        actions: Mapping[str, Intervention[T]],
        *,
        prefix: str = "__witness_split_",
        bias: float = 0.0,
    ):
        assert -0.5 <= bias <= 0.5, "bias must be between -0.5 and 0.5"
        self.actions = actions
        self.bias = bias
        self.prefix = prefix
        super().__init__()

    def _pyro_post_sample(self, msg):
        try:
            action = self.actions[msg["name"]]
        except KeyError:
            return

        action = (action,) if not isinstance(action, tuple) else action
        num_actions = len(action) if isinstance(action, tuple) else 1
        weights = torch.tensor(
            [0.5 - self.bias] + ([(0.5 + self.bias) / num_actions] * num_actions),
            device=msg["value"].device,
        )
        case_dist = pyro.distributions.Categorical(probs=weights)
        case = pyro.sample(f"{self.prefix}{msg['name']}", case_dist)

        msg["value"] = preempt(
            msg["value"],
            action,
            case,
            event_dim=len(msg["fn"].event_shape),
            name=f"{self.prefix}{msg['name']}",
        )<|MERGE_RESOLUTION|>--- conflicted
+++ resolved
@@ -62,17 +62,10 @@
     counterfactual induced by the final element in the collection of intervention assignments in the probabilistic
     program. ::
 
-<<<<<<< HEAD
-        >> with SingleWorldCounterfactual():
-        >>     x = torch.tensor(1.)
-        >>     x = intervene(x, torch.tensor(0.))
-        >> assert (x == torch.tensor(0.))
-=======
         >>> with SingleWorldCounterfactual():
         ...     x = torch.tensor(1.)
         ...     x = intervene(x, torch.tensor(0.))
         >>> assert (x == torch.tensor(0.))
->>>>>>> ffc21a5d
     """
 
     @pyro.poutine.block(hide_types=["intervene"])
@@ -98,17 +91,10 @@
     ignoring all intervention assignments ``act``. This can be thought of as marginalizing out
     all of the counterfactual variables in the probabilistic program. ::
 
-<<<<<<< HEAD
-        >> with SingleWorldFactual():
-        >>     x = torch.tensor(1.)
-        >>     x = intervene(x, torch.tensor(0.))
-        >> assert (x == torch.tensor(1.))
-=======
         >>> with SingleWorldFactual():
         ...    x = torch.tensor(1.)
         ...    x = intervene(x, torch.tensor(0.))
         >>> assert (x == torch.tensor(1.))
->>>>>>> ffc21a5d
     """
 
     @staticmethod
@@ -141,21 +127,6 @@
 
     :class:`~chirho.counterfactual.handlers.counterfactual.MultiWorldCounterfactual` handles
     :func:`~chirho.counterfactual.ops.split` by returning all observed values ``obs`` and intervened values ``act``.
-<<<<<<< HEAD
-    This can be thought of as returning the full joint distribution over all factual and counterfactual variables.::
-
-        >> with MultiWorldCounterfactual():
-        >>    x = torch.tensor(1.)
-        >>    x = intervene(x, torch.tensor(0.), name="x_ax_1")
-        >>    x = intervene(x, torch.tensor(2.), name="x_ax_2")
-        >>    x_factual = gather(x, IndexSet(x_ax_1={0}, x_ax_2={0}))
-        >>    x_counterfactual_1 = gather(x, IndexSet(x_ax_1={1}, x_ax_2={0}))
-        >>    x_counterfactual_2 = gather(x, IndexSet(x_ax_1={0}, x_ax_2={1}))
-
-        >> assert(x_factual.squeeze() == torch.tensor(1.))
-        >> assert(x_counterfactual_1.squeeze() == torch.tensor(0.))
-        >> assert(x_counterfactual_2.squeeze() == torch.tensor(2.))
-=======
     This can be thought of as returning the full joint distribution over all factual and counterfactual variables. ::
 
         >>> with MultiWorldCounterfactual():
@@ -169,7 +140,6 @@
         >>> assert(x_factual.squeeze() == torch.tensor(1.))
         >>> assert(x_counterfactual_1.squeeze() == torch.tensor(0.))
         >>> assert(x_counterfactual_2.squeeze() == torch.tensor(2.))
->>>>>>> ffc21a5d
     """
 
     default_name: str = "intervened"
@@ -207,18 +177,6 @@
     :func:`~chirho.counterfactual.ops.split` by returning the observed values ``obs`` and the
     final intervened values ``act`` in the probabilistic program. This can be thought of as returning
     the joint distribution over factual and counterfactual variables, marginalizing out all but the final
-<<<<<<< HEAD
-    configuration of intervention assignments in the probabilistic program.::
-
-        >> with TwinWorldCounterfactual():
-        >>    x = torch.tensor(1.)
-        >>    x = intervene(x, torch.tensor(0.))
-        >>    x = intervene(x, torch.tensor(2.))
-        >> # TwinWorldCounterfactual ignores the first intervention
-        >> assert(x.squeeze().shape == torch.Size([2]))
-        >> assert(x.squeeze()[0] == torch.tensor(1.))
-        >> assert(x.squeeze()[1] == torch.tensor(2.))
-=======
     configuration of intervention assignments in the probabilistic program. ::
 
         >>> with TwinWorldCounterfactual():
@@ -229,7 +187,6 @@
         >>> assert(x.squeeze().shape == torch.Size([2]))
         >>> assert(x.squeeze()[0] == torch.tensor(1.))
         >>> assert(x.squeeze()[1] == torch.tensor(2.))
->>>>>>> ffc21a5d
     """
 
     default_name: str = "intervened"
