import contextlib
from typing import Callable, Mapping, TypeVar, Union

import pyro.distributions.constraints as constraints
import torch

from chirho.explainable.handlers.components import (
    consequent_differs,
    random_intervention,
    undo_split,
)
from chirho.explainable.handlers.preemptions import Preemptions
from chirho.interventional.handlers import do
from chirho.interventional.ops import Intervention
from chirho.observational.handlers.condition import Factors

S = TypeVar("S")
T = TypeVar("T")


@contextlib.contextmanager
def SplitSubsets(
    supports: Mapping[str, constraints.Constraint],
    actions: Mapping[str, Intervention[T]],
    *,
    bias: float = 0.0,
    prefix: str = "__cause_split_",
):
    """
    A context manager used for a stochastic search of minimal but-for causes among potential interventions.
<<<<<<< HEAD
    On each run, nodes listed in ``actions`` are randomly selected and intervened on with probability ``.5 + bias``
    (that is, preempted with probability ``.5-bias``). The sampling is achieved by adding stochastic binary preemption
    nodes associated with intervention candidates. If a given preemption node has value ``0``, the corresponding
    intervention is executed. See tests in ``tests/explainable/test_handlers_explanation.py`` for examples.
=======
    On each run, nodes listed in `actions` are randomly selected and intervened on with probability `.5 + bias`
    (that is, preempted with probability `.5-bias`). The sampling is achieved by adding stochastic binary preemption
    nodes associated with intervention candidates. If a given preemption node has value `0`, the corresponding
    intervention is executed. See tests in `tests/explainable/test_handlers_explanation.py` for examples.
>>>>>>> 464e12fa

    :param supports: A mapping of sites to their support constraints.
    :param actions: A mapping of sites to interventions.
    :param bias: The scalar bias towards not intervening. Must be between -0.5 and 0.5, defaults to 0.0.
<<<<<<< HEAD
    :param prefix: A prefix used for naming additional preemption nodes. Defaults to ``__cause_split_``.
=======
    :param prefix: A prefix used for naming additional preemption nodes. Defaults to `__cause_split_`.
>>>>>>> 464e12fa
    """
    preemptions = {
        antecedent: undo_split(supports[antecedent], antecedents=[antecedent])
        for antecedent in actions.keys()
    }

    with do(actions=actions):
        with Preemptions(actions=preemptions, bias=bias, prefix=prefix):
            yield


@contextlib.contextmanager
def SearchForExplanation(
    antecedents: Union[
        Mapping[str, Intervention[T]],
        Mapping[str, constraints.Constraint],
    ],
    witnesses: Union[
        Mapping[str, Intervention[T]], Mapping[str, constraints.Constraint]
    ],
    consequents: Union[
        Mapping[str, Callable[[T], Union[float, torch.Tensor]]],
        Mapping[str, constraints.Constraint],
    ],
    *,
    antecedent_bias: float = 0.0,
    witness_bias: float = 0.0,
    consequent_scale: float = 1e-2,
    antecedent_prefix: str = "__antecedent_",
    witness_prefix: str = "__witness_",
    consequent_prefix: str = "__consequent_",
):
    """
    Effect handler used for causal explanation search. On each run:

      1. The antecedent nodes are intervened on with the values in ``antecedents`` \
        using :func:`~chirho.counterfactual.ops.split` . \
        Unless alternative interventions are provided, \
        counterfactual values are uniformly sampled for each antecedent node \
        using :func:`~chirho.explainable.internals.uniform_proposal` \
        given its support as a :class:`~pyro.distributions.constraints.Constraint`.

      2. These interventions are randomly :func:`~chirho.explainable.ops.preempt`-ed \
        using :func:`~chirho.explainable.handlers.undo_split` \
        by a :func:`~chirho.explainable.handlers.SplitSubsets` handler.

      3. The witness nodes are randomly :func:`~chirho.explainable.ops.preempt`-ed \
        to be kept at the values given in ``witnesses``.

      4. A :func:`~pyro.factor` node is added tracking whether the consequent nodes differ \
        between the factual and counterfactual worlds.

    :param antecedents: A mapping from antecedent names to interventions or to constraints.
    :param witnesses: A mapping from witness names to interventions or to constraints.
    :param consequents: A mapping from consequent names to factor functions or to constraints.
    """
    if isinstance(
        next(iter(antecedents.values())),
        constraints.Constraint,
    ):
        antecedents_supports = {a: s for a, s in antecedents.items()}
        antecedents = {
            a: random_intervention(s, name=f"{antecedent_prefix}_proposal_{a}")
            for a, s in antecedents.items()
        }
    else:
        antecedents_supports = {a: constraints.boolean for a in antecedents.keys()}
        # TODO generalize to non-scalar antecedents

    if isinstance(
        next(iter(witnesses.values())),
        constraints.Constraint,
    ):
        witnesses = {
            w: undo_split(s, antecedents=list(antecedents.keys()))
            for w, s in witnesses.items()
        }

    if isinstance(
        next(iter(consequents.values())),
        constraints.Constraint,
    ):
        consequents = {
            c: consequent_differs(
                support=s,
                antecedents=list(antecedents.keys()),
                scale=consequent_scale,
            )
            for c, s in consequents.items()
        }

    if len(consequents) == 0:
        raise ValueError("must have at least one consequent")

    if len(antecedents) == 0:
        raise ValueError("must have at least one antecedent")

    if set(consequents.keys()) & set(antecedents.keys()):
        raise ValueError("consequents and possible antecedents must be disjoint")

    if set(consequents.keys()) & set(witnesses.keys()):
        raise ValueError("consequents and possible witnesses must be disjoint")

    antecedent_handler = SplitSubsets(
        supports=antecedents_supports,
        actions=antecedents,
        bias=antecedent_bias,
        prefix=antecedent_prefix,
    )

    witness_handler: Preemptions = Preemptions(
        actions=witnesses, bias=witness_bias, prefix=witness_prefix
    )

    consequent_handler = Factors(factors=consequents, prefix=consequent_prefix)

    with antecedent_handler, witness_handler, consequent_handler:
        yield<|MERGE_RESOLUTION|>--- conflicted
+++ resolved
@@ -28,26 +28,15 @@
 ):
     """
     A context manager used for a stochastic search of minimal but-for causes among potential interventions.
-<<<<<<< HEAD
-    On each run, nodes listed in ``actions`` are randomly selected and intervened on with probability ``.5 + bias``
-    (that is, preempted with probability ``.5-bias``). The sampling is achieved by adding stochastic binary preemption
-    nodes associated with intervention candidates. If a given preemption node has value ``0``, the corresponding
-    intervention is executed. See tests in ``tests/explainable/test_handlers_explanation.py`` for examples.
-=======
     On each run, nodes listed in `actions` are randomly selected and intervened on with probability `.5 + bias`
     (that is, preempted with probability `.5-bias`). The sampling is achieved by adding stochastic binary preemption
     nodes associated with intervention candidates. If a given preemption node has value `0`, the corresponding
     intervention is executed. See tests in `tests/explainable/test_handlers_explanation.py` for examples.
->>>>>>> 464e12fa
 
     :param supports: A mapping of sites to their support constraints.
     :param actions: A mapping of sites to interventions.
     :param bias: The scalar bias towards not intervening. Must be between -0.5 and 0.5, defaults to 0.0.
-<<<<<<< HEAD
-    :param prefix: A prefix used for naming additional preemption nodes. Defaults to ``__cause_split_``.
-=======
     :param prefix: A prefix used for naming additional preemption nodes. Defaults to `__cause_split_`.
->>>>>>> 464e12fa
     """
     preemptions = {
         antecedent: undo_split(supports[antecedent], antecedents=[antecedent])
