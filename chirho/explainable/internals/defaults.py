--- conflicted
+++ resolved
@@ -59,116 +59,4 @@
             "integer_interval with lower_bound > 0 not yet supported"
         )
     n = support.upper_bound - support.lower_bound + 1
-<<<<<<< HEAD
-    return pyro.distributions.Categorical(probs=torch.ones((n,)))
-
-
-@functools.singledispatch
-def soft_eq(support: constraints.Constraint, v1: T, v2: T, **kwargs) -> torch.Tensor:
-    """
-    Computes soft equality between two values ``v1`` and ``v2`` given a distribution constraint ``support``.
-    Returns a negative value if there is a difference (the larger the difference, the lower the value)
-    and tends to a low value as ``v1`` and ``v2`` tend to each other.
-
-    :param support: A distribution constraint.
-    :params v1, v2: the values to be compared.
-    :param kwargs: Additional keywords arguments passed further; `scale` adjusts the softness of the inequality.
-    :return: A tensor of log probabilities capturing the soft equality between ``v1`` and ``v2``,
-            depends on the support and scale.
-    :raises TypeError: If boolean tensors have different data types.
-
-    Comment: if the support is boolean, setting ``scale = 1e-8`` results in a value close to ``0.0`` if the values
-                are equal and a large negative number ``<=1e-8`` otherwise.
-    """
-    if not isinstance(v1, torch.Tensor) or not isinstance(v2, torch.Tensor):
-        raise NotImplementedError("Soft equality is only implemented for tensors.")
-    elif support.is_discrete:
-        raise NotImplementedError(
-            "Soft equality is not implemented for arbitrary discrete distributions."
-        )
-    elif support is constraints.real:  # base case
-        scale = kwargs.get("scale", 0.1)
-        return dist.Normal(0.0, scale).log_prob(v1 - v2)
-    else:
-        tfm = biject_to(support)
-        v1_inv = tfm.inv(v1)
-        ldj = tfm.log_abs_det_jacobian(v1_inv, v1)
-        v2_inv = tfm.inv(v2)
-        ldj = ldj + tfm.log_abs_det_jacobian(v2_inv, v2)
-        for _ in range(tfm.codomain.event_dim - tfm.domain.event_dim):
-            ldj = torch.sum(ldj, dim=-1)
-        return soft_eq(tfm.domain, v1_inv, v2_inv, **kwargs) + ldj
-
-
-@soft_eq.register
-def _soft_eq_independent(support: constraints.independent, v1: T, v2: T, **kwargs):
-    result = soft_eq(support.base_constraint, v1, v2, **kwargs)
-    for _ in range(support.reinterpreted_batch_ndims):
-        result = torch.sum(result, dim=-1)
-    return result
-
-
-@soft_eq.register(type(constraints.boolean))
-def _soft_eq_boolean(support, v1: torch.Tensor, v2: torch.Tensor, **kwargs):
-    assert support is constraints.boolean
-    scale = kwargs.get("scale", 0.1)
-    return torch.log(cond(scale, 1 - scale, v1 == v2, event_dim=0))
-
-
-@soft_eq.register
-def _soft_eq_integer_interval(
-    support: constraints.integer_interval, v1: torch.Tensor, v2: torch.Tensor, **kwargs
-):
-    scale = kwargs.get("scale", 0.1)
-    width = support.upper_bound - support.lower_bound + 1
-    return dist.Binomial(total_count=width, probs=scale).log_prob(torch.abs(v1 - v2))
-
-
-@soft_eq.register(type(constraints.integer))
-def _soft_eq_integer(support, v1: torch.Tensor, v2: torch.Tensor, **kwargs):
-    scale = kwargs.get("scale", 0.1)
-    return dist.Poisson(rate=scale).log_prob(torch.abs(v1 - v2))
-
-
-@soft_eq.register(type(constraints.positive_integer))
-@soft_eq.register(type(constraints.nonnegative_integer))
-def _soft_eq_positive_integer(support, v1: T, v2: T, **kwargs):
-    return soft_eq(constraints.integer, v1, v2, **kwargs)
-
-
-@functools.singledispatch
-def soft_neq(support: constraints.Constraint, v1: T, v2: T, **kwargs) -> torch.Tensor:
-    """
-    Computes soft inequality between two values ``v1`` and ``v2`` given a distribution constraint ``support``.
-    Tends to a small value near zero as the difference between the value increases, and tends to
-    a large negative value as `v1` and `v2` tend to each other, summing elementwise over tensors.
-
-    :param support: A distribution constraint.
-    :params v1, v2: the values to be compared.
-    :param kwargs: Additional keywords arguments:
-        `scale` to adjust the softness of the inequality.
-    :return: A tensor of log probabilities capturing the soft inequality between ``v1`` and ``v2``.
-    :raises TypeError: If boolean tensors have different data types.
-    :raises NotImplementedError: If arguments are not tensors.
-    """
-    if not isinstance(v1, torch.Tensor) or not isinstance(v2, torch.Tensor):
-        raise NotImplementedError("Soft equality is only implemented for tensors.")
-    elif support.is_discrete:  # for discrete pmf, soft_neq = 1 - soft_eq (in log space)
-        return torch.log(-torch.expm1(soft_eq(support, v1, v2, **kwargs)))
-    elif support is constraints.real:  # base case
-        scale = kwargs.get("scale", 0.1)
-        return torch.log(2 * dist.Normal(0.0, scale).cdf(torch.abs(v1 - v2)) - 1)
-    else:
-        tfm = biject_to(support)
-        return soft_neq(tfm.domain, tfm.inv(v1), tfm.inv(v2), **kwargs)
-
-
-@soft_neq.register
-def _soft_neq_independent(support: constraints.independent, v1: T, v2: T, **kwargs):
-    result = soft_neq(support.base_constraint, v1, v2, **kwargs)
-    for _ in range(support.reinterpreted_batch_ndims):
-        result = torch.sum(result, dim=-1)
-    return result
-=======
-    return pyro.distributions.Categorical(probs=torch.ones((n,)))
->>>>>>> cf042121
+    return pyro.distributions.Categorical(probs=torch.ones((n,)))